"""Util constants/functions for the backends."""
from datetime import datetime
import difflib
import enum
import getpass
import json
import os
import pathlib
import pprint
import re
import subprocess
import tempfile
import textwrap
import time
import typing
from typing import Any, Dict, List, Optional, Sequence, Set, Tuple, Union
import uuid

import colorama
import filelock
import jinja2
import jsonschema
from packaging import version
import requests
from requests import adapters
from requests.packages.urllib3.util import retry as retry_lib
import rich.progress as rich_progress
from typing_extensions import Literal
import yaml

import sky
from sky import authentication as auth
from sky import backends
from sky import check as sky_check
from sky import clouds
from sky import exceptions
from sky import global_user_state
from sky import provision as provision_lib
from sky import sky_logging
from sky import skypilot_config
from sky import spot as spot_lib
from sky import status_lib
from sky.backends import onprem_utils
from sky.skylet import constants
from sky.skylet import log_lib
from sky.usage import usage_lib
from sky.utils import command_runner
from sky.utils import common_utils
from sky.utils import env_options
from sky.utils import log_utils
from sky.utils import subprocess_utils
from sky.utils import timeline
from sky.utils import tpu_utils
from sky.utils import ux_utils
from sky.utils import validator

if typing.TYPE_CHECKING:
    from sky import resources
    from sky import task as task_lib
    from sky.backends import cloud_vm_ray_backend
    from sky.backends import local_docker_backend

logger = sky_logging.init_logger(__name__)

# NOTE: keep in sync with the cluster template 'file_mounts'.
SKY_REMOTE_APP_DIR = '~/.sky/sky_app'
SKY_RAY_YAML_REMOTE_PATH = '~/.sky/sky_ray.yml'
# Exclude subnet mask from IP address regex.
IP_ADDR_REGEX = r'\b\d{1,3}\.\d{1,3}\.\d{1,3}\.\d{1,3}(?!/\d{1,2})\b'
SKY_REMOTE_PATH = '~/.sky/wheels'
SKY_USER_FILE_PATH = '~/.sky/generated'

BOLD = '\033[1m'
RESET_BOLD = '\033[0m'

# Do not use /tmp because it gets cleared on VM restart.
_SKY_REMOTE_FILE_MOUNTS_DIR = '~/.sky/file_mounts/'

_LAUNCHED_HEAD_PATTERN = re.compile(r'(\d+) ray[._]head[._]default')
_LAUNCHED_LOCAL_WORKER_PATTERN = re.compile(r'(\d+) node_')
_LAUNCHED_WORKER_PATTERN = re.compile(r'(\d+) ray[._]worker[._]default')
_LAUNCHED_RESERVED_WORKER_PATTERN = re.compile(
    r'(\d+) ray[._]worker[._]reserved')
# Intentionally not using prefix 'rf' for the string format because yapf have a
# bug with python=3.6.
# 10.133.0.5: ray.worker.default,
_LAUNCHING_IP_PATTERN = re.compile(
    r'({}): ray[._]worker[._](?:default|reserved)'.format(IP_ADDR_REGEX))
WAIT_HEAD_NODE_IP_MAX_ATTEMPTS = 3

# We check network connection by going through _TEST_IP_LIST. We may need to
# check multiple IPs because some IPs may be blocked on certain networks.
# Fixed IP addresses are used to avoid DNS lookup blocking the check, for
# machine with no internet connection.
# Refer to: https://stackoverflow.com/questions/3764291/how-can-i-see-if-theres-an-available-and-active-network-connection-in-python # pylint: disable=line-too-long
_TEST_IP_LIST = ['https://1.1.1.1', 'https://8.8.8.8']

# Allow each CPU thread take 2 tasks.
# Note: This value cannot be too small, otherwise OOM issue may occur.
DEFAULT_TASK_CPU_DEMAND = 0.5

# Mapping from reserved cluster names to the corresponding group name (logging
# purpose).
# NOTE: each group can only have one reserved cluster name for now.
SKY_RESERVED_CLUSTER_NAMES: Dict[str, str] = {
    spot_lib.SPOT_CONTROLLER_NAME: 'Managed spot controller'
}

# Filelocks for the cluster status change.
CLUSTER_STATUS_LOCK_PATH = os.path.expanduser('~/.sky/.{}.lock')
CLUSTER_STATUS_LOCK_TIMEOUT_SECONDS = 20

# Remote dir that holds our runtime files.
_REMOTE_RUNTIME_FILES_DIR = '~/.sky/.runtime_files'

# Include the fields that will be used for generating tags that distinguishes
# the cluster in ray, to avoid the stopped cluster being discarded due to
# updates in the yaml template.
# Some notes on the fields:
# - 'provider' fields will be used for bootstrapping and insert more new items
#   in 'node_config'.
# - keeping the auth is not enough becuase the content of the key file will be
#   used for calculating the hash.
# TODO(zhwu): Keep in sync with the fields used in https://github.com/ray-project/ray/blob/e4ce38d001dbbe09cd21c497fedd03d692b2be3e/python/ray/autoscaler/_private/commands.py#L687-L701
_RAY_YAML_KEYS_TO_RESTORE_FOR_BACK_COMPATIBILITY = {
    'cluster_name', 'provider', 'auth', 'node_config'
}
# For these keys, don't use the old yaml's version and instead use the new yaml's.
#  - zone: The zone field of the old yaml may be '1a,1b,1c' (AWS) while the actual
#    zone of the launched cluster is '1a'. If we restore, then on capacity errors
#    it's possible to failover to 1b, which leaves a leaked instance in 1a. Here,
#    we use the new yaml's zone field, which is guaranteed to be the existing zone
#    '1a'.
# - UserData: The UserData field of the old yaml may be outdated, and we want to
#   use the new yaml's UserData field, which contains the authorized key setup as
#   well as the disabling of the auto-update with apt-get.
_RAY_YAML_KEYS_TO_RESTORE_EXCEPTIONS = [
    ('provider', 'availability_zone'),
    ('available_node_types', 'ray.head.default', 'node_config', 'UserData'),
    ('available_node_types', 'ray.worker.default', 'node_config', 'UserData'),
]

# Command that calls `ray status` with SkyPilot's Ray port set.
RAY_STATUS_WITH_SKY_RAY_PORT_COMMAND = (
    'RAY_PORT=$(python -c "from sky.skylet import job_lib; '
    'print(job_lib.get_ray_port())" 2> /dev/null || echo 6379);'
    'RAY_ADDRESS=127.0.0.1:$RAY_PORT ray status')


def is_ip(s: str) -> bool:
    """Returns whether this string matches IP_ADDR_REGEX."""
    return len(re.findall(IP_ADDR_REGEX, s)) == 1


def _get_yaml_path_from_cluster_name(cluster_name: str,
                                     prefix: str = SKY_USER_FILE_PATH) -> str:
    output_path = pathlib.Path(
        prefix).expanduser().resolve() / f'{cluster_name}.yml'
    os.makedirs(output_path.parents[0], exist_ok=True)
    return str(output_path)


def fill_template(template_name: str, variables: Dict,
                  output_path: str) -> None:
    """Create a file from a Jinja template and return the filename."""
    assert template_name.endswith('.j2'), template_name
    template_path = os.path.join(sky.__root_dir__, 'templates', template_name)
    if not os.path.exists(template_path):
        raise FileNotFoundError(f'Template "{template_name}" does not exist.')
    with open(template_path) as fin:
        template = fin.read()
    output_path = os.path.abspath(os.path.expanduser(output_path))
    os.makedirs(os.path.dirname(output_path), exist_ok=True)

    # Write out yaml config.
    j2_template = jinja2.Template(template)
    content = j2_template.render(**variables)
    with open(output_path, 'w') as fout:
        fout.write(content)


def _optimize_file_mounts(yaml_path: str) -> None:
    """Optimize file mounts in the given ray yaml file.

    Runtime files handling:
    List of runtime files to be uploaded to cluster:
      - yaml config (for autostopping)
      - wheel
      - credentials
    Format is {dst: src}.
    """
    yaml_config = common_utils.read_yaml(yaml_path)

    file_mounts = yaml_config.get('file_mounts', {})
    # Remove the file mounts added by the newline.
    if '' in file_mounts:
        assert file_mounts[''] == '', file_mounts['']
        file_mounts.pop('')

    # Putting these in file_mounts hurts provisioning speed, as each file
    # opens/closes an SSH connection.  Instead, we:
    #  - cp them locally into a directory, each with a unique name to avoid
    #    basename conflicts
    #  - upload that directory as a file mount (1 connection)
    #  - use a remote command to move all runtime files to their right places.

    # Local tmp dir holding runtime files.
    local_runtime_files_dir = tempfile.mkdtemp()
    new_file_mounts = {_REMOTE_RUNTIME_FILES_DIR: local_runtime_files_dir}

    # Generate local_src -> unique_name.
    local_source_to_unique_name = {}
    for local_src in file_mounts.values():
        local_source_to_unique_name[local_src] = str(uuid.uuid4())

    # (For remote) Build a command that copies runtime files to their right
    # destinations.
    # NOTE: we copy rather than move, because when launching >1 node, head node
    # is fully set up first, and if moving then head node's files would already
    # move out of _REMOTE_RUNTIME_FILES_DIR, which would cause setting up
    # workers (from the head's files) to fail.  An alternative is softlink
    # (then we need to make sure the usage of runtime files follow links).
    commands = []
    basenames = set()
    for dst, src in file_mounts.items():
        src_basename = local_source_to_unique_name[src]
        dst_basename = os.path.basename(dst)
        dst_parent_dir = os.path.dirname(dst)

        # Validate by asserts here as these files are added by our backend.
        # Our runtime files (wheel, yaml, credentials) do not have backslashes.
        assert not src.endswith('/'), src
        assert not dst.endswith('/'), dst
        assert src_basename not in basenames, (
            f'Duplicated src basename: {src_basename}; mounts: {file_mounts}')
        basenames.add(src_basename)
        # Our runtime files (wheel, yaml, credentials) are not relative paths.
        assert dst_parent_dir, f'Found relative destination path: {dst}'

        mkdir_parent = f'mkdir -p {dst_parent_dir}'
        if os.path.isdir(os.path.expanduser(src)):
            # Special case for directories. If the dst already exists as a
            # folder, directly copy the folder will create a subfolder under
            # the dst.
            mkdir_parent = f'mkdir -p {dst}'
            src_basename = f'{src_basename}/*'
        mv = (f'cp -r {_REMOTE_RUNTIME_FILES_DIR}/{src_basename} '
              f'{dst_parent_dir}/{dst_basename}')
        fragment = f'({mkdir_parent} && {mv})'
        commands.append(fragment)
    postprocess_runtime_files_command = ' && '.join(commands)

    setup_commands = yaml_config.get('setup_commands', [])
    if setup_commands:
        setup_commands[
            0] = f'{postprocess_runtime_files_command}; {setup_commands[0]}'
    else:
        setup_commands = [postprocess_runtime_files_command]

    yaml_config['file_mounts'] = new_file_mounts
    yaml_config['setup_commands'] = setup_commands

    # (For local) Copy all runtime files, including the just-written yaml, to
    # local_runtime_files_dir/.
    # < 0.3s to cp 6 clouds' credentials.
    for local_src in file_mounts.values():
        # cp <local_src> <local_runtime_files_dir>/<unique name of local_src>.
        full_local_src = str(pathlib.Path(local_src).expanduser())
        unique_name = local_source_to_unique_name[local_src]
        # !r to add quotes for paths containing spaces.
        subprocess.run(
            f'cp -r {full_local_src!r} {local_runtime_files_dir}/{unique_name}',
            shell=True,
            check=True)

    common_utils.dump_yaml(yaml_path, yaml_config)


def path_size_megabytes(path: str) -> int:
    """Returns the size of 'path' (directory or file) in megabytes.

    Returns:
        If successful: the size of 'path' in megabytes, rounded down. Otherwise,
        -1.
    """
    resolved_path = pathlib.Path(path).expanduser().resolve()
    git_exclude_filter = ''
    if (resolved_path / command_runner.GIT_EXCLUDE).exists():
        # Ensure file exists; otherwise, rsync will error out.
        git_exclude_filter = command_runner.RSYNC_EXCLUDE_OPTION.format(
            str(resolved_path / command_runner.GIT_EXCLUDE))
    rsync_command = (f'rsync {command_runner.RSYNC_DISPLAY_OPTION} '
                     f'{command_runner.RSYNC_FILTER_OPTION} '
                     f'{git_exclude_filter} --dry-run {path!r}')
    rsync_output = ''
    try:
        rsync_output = str(subprocess.check_output(rsync_command, shell=True))
    except subprocess.CalledProcessError:
        logger.debug('Command failed, proceeding without estimating size: '
                     f'{rsync_command}')
        return -1
    # 3.2.3:
    #  total size is 250,957,728  speedup is 330.19 (DRY RUN)
    # 2.6.9:
    #  total size is 212627556  speedup is 2437.41
    match = re.search(r'total size is ([\d,]+)', rsync_output)
    if match is not None:
        try:
            total_bytes = int(float(match.group(1).replace(',', '')))
            return total_bytes // (1024**2)
        except ValueError:
            logger.debug('Failed to find "total size" in rsync output. Inspect '
                         f'output of the following command: {rsync_command}')
            pass  # Maybe different rsync versions have different output.
    return -1


class FileMountHelper(object):
    """Helper for handling file mounts."""

    @classmethod
    def wrap_file_mount(cls, path: str) -> str:
        """Prepends ~/<opaque dir>/ to a path to work around permission issues.

        Examples:
        /root/hello.txt -> ~/<opaque dir>/root/hello.txt
        local.txt -> ~/<opaque dir>/local.txt

        After the path is synced, we can later create a symlink to this wrapped
        path from the original path, e.g., in the initialization_commands of the
        ray autoscaler YAML.
        """
        return os.path.join(_SKY_REMOTE_FILE_MOUNTS_DIR, path.lstrip('/'))

    @classmethod
    def make_safe_symlink_command(cls, *, source: str, target: str) -> str:
        """Returns a command that safely symlinks 'source' to 'target'.

        All intermediate directories of 'source' will be owned by $USER,
        excluding the root directory (/).

        'source' must be an absolute path; both 'source' and 'target' must not
        end with a slash (/).

        This function is needed because a simple 'ln -s target source' may
        fail: 'source' can have multiple levels (/a/b/c), its parent dirs may
        or may not exist, can end with a slash, or may need sudo access, etc.

        Cases of <target: local> file mounts and their behaviors:

            /existing_dir: ~/local/dir
              - error out saying this cannot be done as LHS already exists
            /existing_file: ~/local/file
              - error out saying this cannot be done as LHS already exists
            /existing_symlink: ~/local/file
              - overwrite the existing symlink; this is important because `sky
                launch` can be run multiple times
            Paths that start with ~/ and /tmp/ do not have the above
            restrictions; they are delegated to rsync behaviors.
        """
        assert os.path.isabs(source), source
        assert not source.endswith('/') and not target.endswith('/'), (source,
                                                                       target)
        # Below, use sudo in case the symlink needs sudo access to create.
        # Prepare to create the symlink:
        #  1. make sure its dir(s) exist & are owned by $USER.
        dir_of_symlink = os.path.dirname(source)
        commands = [
            # mkdir, then loop over '/a/b/c' as /a, /a/b, /a/b/c.  For each,
            # chown $USER on it so user can use these intermediate dirs
            # (excluding /).
            f'sudo mkdir -p {dir_of_symlink}',
            # p: path so far
            ('(p=""; '
             f'for w in $(echo {dir_of_symlink} | tr "/" " "); do '
             'p=${p}/${w}; sudo chown $USER $p; done)')
        ]
        #  2. remove any existing symlink (ln -f may throw 'cannot
        #     overwrite directory', if the link exists and points to a
        #     directory).
        commands += [
            # Error out if source is an existing, non-symlink directory/file.
            f'((test -L {source} && sudo rm {source} &>/dev/null) || '
            f'(test ! -e {source} || '
            f'(echo "!!! Failed mounting because path exists ({source})"; '
            'exit 1)))',
        ]
        commands += [
            # Link.
            f'sudo ln -s {target} {source}',
            # chown.  -h to affect symlinks only.
            f'sudo chown -h $USER {source}',
        ]
        return ' && '.join(commands)


class SSHConfigHelper(object):
    """Helper for handling local SSH configuration."""

    ssh_conf_path = '~/.ssh/config'
    ssh_conf_lock_path = os.path.expanduser('~/.sky/ssh_config.lock')
    ssh_multinode_path = SKY_USER_FILE_PATH + '/ssh/{}'

    @classmethod
    def _get_generated_config(cls, autogen_comment: str, host_name: str,
                              ip: str, username: str, ssh_key_path: str,
                              proxy_command: Optional[str], port: int,
                              docker_proxy_command: Optional[str]):
        if proxy_command is not None:
            # Already checked in resources
            assert docker_proxy_command is None, (
                'Cannot specify both proxy_command and docker_proxy_command.')
            proxy = f'ProxyCommand {proxy_command}'
        elif docker_proxy_command is not None:
            proxy = f'ProxyCommand {docker_proxy_command}'
        else:
            proxy = ''
        # StrictHostKeyChecking=no skips the host key check for the first
        # time. UserKnownHostsFile=/dev/null and GlobalKnownHostsFile/dev/null
        # prevent the host key from being added to the known_hosts file and
        # always return an empty file for known hosts, making the ssh think
        # this is a first-time connection, and thus skipping the host key
        # check.
        codegen = textwrap.dedent(f"""\
            {autogen_comment}
            Host {host_name}
              HostName {ip}
              User {username}
              IdentityFile {ssh_key_path}
              IdentitiesOnly yes
              ForwardAgent yes
              StrictHostKeyChecking no
              UserKnownHostsFile=/dev/null
              GlobalKnownHostsFile=/dev/null
              Port {port}
              {proxy}
            """.rstrip())
        codegen = codegen + '\n'
        return codegen

    @classmethod
    @timeline.FileLockEvent(ssh_conf_lock_path)
    def add_cluster(
        cls,
        cluster_name: str,
        ips: List[str],
        auth_config: Dict[str, str],
        ports: List[int],
        docker_user: Optional[str] = None,
    ):
        """Add authentication information for cluster to local SSH config file.

        If a host with `cluster_name` already exists and the configuration was
        not added by sky, then `ip` is used to identify the host instead in the
        file.

        If a host with `cluster_name` already exists and the configuration was
        added by sky (e.g. a spot instance), then the configuration is
        overwritten.

        Args:
            cluster_name: Cluster name (see `sky status`)
            ips: List of public IP addresses in the cluster. First IP is head
              node.
            auth_config: read_yaml(handle.cluster_yaml)['auth']
            ports: List of port numbers for SSH corresponding to ips
            docker_user: If not None, use this user to ssh into the docker
        """
        username = auth_config['ssh_user']
        if docker_user is not None:
            username = docker_user
        key_path = os.path.expanduser(auth_config['ssh_private_key'])
        host_name = cluster_name
        sky_autogen_comment = ('# Added by sky (use `sky stop/down '
                               f'{cluster_name}` to remove)')
        overwrite = False
        overwrite_begin_idx = None
        ip = ips[0]
        if docker_user is not None:
            ip = 'localhost'

        config_path = os.path.expanduser(cls.ssh_conf_path)
        if os.path.exists(config_path):
            with open(config_path) as f:
                config = f.readlines()

            # If an existing config with `cluster_name` exists, raise a warning.
            for i, line in enumerate(config):
                if line.strip() == f'Host {cluster_name}':
                    prev_line = config[i - 1] if i - 1 >= 0 else ''
                    if prev_line.strip().startswith(sky_autogen_comment):
                        overwrite = True
                        overwrite_begin_idx = i - 1
                    else:
                        logger.warning(f'{cls.ssh_conf_path} contains '
                                       f'host named {cluster_name}.')
                        host_name = ip
                        logger.warning(f'Using {ip} to identify host instead.')

                if line.strip() == f'Host {ip}':
                    prev_line = config[i - 1] if i - 1 >= 0 else ''
                    if prev_line.strip().startswith(sky_autogen_comment):
                        overwrite = True
                        overwrite_begin_idx = i - 1
        else:
            config = ['\n']
            with open(config_path, 'w') as f:
                f.writelines(config)
            os.chmod(config_path, 0o644)

        proxy_command = auth_config.get('ssh_proxy_command', None)
        docker_proxy_command = None
        head_port = ports[0]
        if docker_user is not None:
            docker_proxy_command = ' '.join(
                ['ssh'] + command_runner.ssh_options_list(key_path, None) +
                ['-W', '%h:%p', f'{auth_config["ssh_user"]}@{ips[0]}'])
            head_port = constants.DEFAULT_DOCKER_PORT
        codegen = cls._get_generated_config(sky_autogen_comment, host_name, ip,
                                            username, key_path, proxy_command,
                                            head_port, docker_proxy_command)

        # Add (or overwrite) the new config.
        if overwrite:
            assert overwrite_begin_idx is not None
            updated_lines = codegen.splitlines(keepends=True) + ['\n']
            config[overwrite_begin_idx:overwrite_begin_idx +
                   len(updated_lines)] = updated_lines
            with open(config_path, 'w') as f:
                f.write(''.join(config).strip())
                f.write('\n' * 2)
        else:
            with open(config_path, 'a') as f:
                if len(config) > 0 and config[-1] != '\n':
                    f.write('\n')
                f.write(codegen)
                f.write('\n')

        with open(config_path, 'r+') as f:
            config = f.readlines()
            if config[-1] != '\n':
                f.write('\n')

        if len(ips) > 1:
            SSHConfigHelper._add_multinode_config(cluster_name, ips[1:],
                                                  auth_config, docker_user)

    @classmethod
    def _add_multinode_config(
        cls,
        cluster_name: str,
        external_worker_ips: List[str],
        auth_config: Dict[str, str],
        docker_user: Optional[str] = None,
    ):
        username = auth_config['ssh_user']
        if docker_user is not None:
            username = docker_user
        key_path = os.path.expanduser(auth_config['ssh_private_key'])
        host_name = cluster_name
        sky_autogen_comment = ('# Added by sky (use `sky stop/down '
                               f'{cluster_name}` to remove)')

        # Ensure stableness of the aliases worker-<i> by sorting based on
        # public IPs.
        external_worker_ips = list(sorted(external_worker_ips))
        port = 22
        if docker_user is not None:
            port = constants.DEFAULT_DOCKER_PORT

        overwrites = [False] * len(external_worker_ips)
        overwrite_begin_idxs: List[Optional[int]] = [None
                                                    ] * len(external_worker_ips)
        codegens: List[Optional[str]] = [None] * len(external_worker_ips)
        worker_names = []
        extra_path_name = cls.ssh_multinode_path.format(cluster_name)

        for idx in range(len(external_worker_ips)):
            worker_names.append(cluster_name + f'-worker{idx+1}')

        config_path = os.path.expanduser(cls.ssh_conf_path)
        with open(config_path) as f:
            config = f.readlines()

        extra_config_path = os.path.expanduser(extra_path_name)
        os.makedirs(os.path.dirname(extra_config_path), exist_ok=True)
        if not os.path.exists(extra_config_path):
            extra_config = ['\n']
            with open(extra_config_path, 'w') as f:
                f.writelines(extra_config)
        else:
            with open(extra_config_path) as f:
                extra_config = f.readlines()

        # Handle Include on top of Config file
        include_str = f'Include {extra_config_path}'
        for i, line in enumerate(config):
            config_str = line.strip()
            if config_str == include_str:
                break
            # Did not find Include string
            if 'Host' in config_str:
                with open(config_path, 'w') as f:
                    config.insert(0, '\n')
                    config.insert(0, include_str + '\n')
                    config.insert(0, sky_autogen_comment + '\n')
                    f.write(''.join(config).strip())
                    f.write('\n' * 2)
                break

        with open(config_path) as f:
            config = f.readlines()

        proxy_command = auth_config.get('ssh_proxy_command', None)
        if docker_user is not None:
            docker_proxy_command_generator = lambda ip: ' '.join(
                ['ssh'] + command_runner.ssh_options_list(key_path, None) +
                ['-W', '%h:%p', f'{auth_config["ssh_user"]}@{ip}'])
        docker_proxy_command = None

        # Check if ~/.ssh/config contains existing names
        host_lines = [f'Host {c_name}' for c_name in worker_names]
        for i, line in enumerate(config):
            if line.strip() in host_lines:
                idx = host_lines.index(line.strip())
                prev_line = config[i - 1] if i > 0 else ''
                logger.warning(f'{cls.ssh_conf_path} contains '
                               f'host named {worker_names[idx]}.')
                host_name = external_worker_ips[idx]
                logger.warning(f'Using {host_name} to identify host instead.')
                ip = external_worker_ips[idx]
                if docker_user is not None:
                    docker_proxy_command = docker_proxy_command_generator(ip)
                    ip = 'localhost'
                # TODO(romilb): Update port number when k8s supports multinode
                codegens[idx] = cls._get_generated_config(
                    sky_autogen_comment, host_name, ip, username, key_path,
                    proxy_command, port, docker_proxy_command)

        # All workers go to SKY_USER_FILE_PATH/ssh/{cluster_name}
        for i, line in enumerate(extra_config):
            if line.strip() in host_lines:
                idx = host_lines.index(line.strip())
                prev_line = extra_config[i - 1] if i > 0 else ''
                if prev_line.strip().startswith(sky_autogen_comment):
                    host_name = worker_names[idx]
                    overwrites[idx] = True
                    overwrite_begin_idxs[idx] = i - 1
                ip = external_worker_ips[idx]
                if docker_user is not None:
                    docker_proxy_command = docker_proxy_command_generator(ip)
                    ip = 'localhost'
                # TODO(romilb): Update port number when k8s supports multinode
                codegens[idx] = cls._get_generated_config(
                    sky_autogen_comment, host_name, ip, username, key_path,
                    proxy_command, port, docker_proxy_command)

        # This checks if all codegens have been created.
        for idx, ip in enumerate(external_worker_ips):
            if docker_user is not None:
                docker_proxy_command = docker_proxy_command_generator(ip)
                ip = 'localhost'
            if not codegens[idx]:
                codegens[idx] = cls._get_generated_config(
                    sky_autogen_comment, worker_names[idx], ip, username,
                    key_path, proxy_command, port, docker_proxy_command)

        for idx in range(len(external_worker_ips)):
            # Add (or overwrite) the new config.
            overwrite = overwrites[idx]
            overwrite_begin_idx = overwrite_begin_idxs[idx]
            codegen = codegens[idx]
            assert codegen is not None, (codegens, idx)
            if overwrite:
                assert overwrite_begin_idx is not None
                updated_lines = codegen.splitlines(keepends=True) + ['\n']
                extra_config[overwrite_begin_idx:overwrite_begin_idx +
                             len(updated_lines)] = updated_lines
                with open(extra_config_path, 'w') as f:
                    f.write(''.join(extra_config).strip())
                    f.write('\n' * 2)
            else:
                with open(extra_config_path, 'a') as f:
                    f.write(codegen)
                    f.write('\n')

        # Add trailing new line at the end of the file if it doesn't exit
        with open(extra_config_path, 'r+') as f:
            extra_config = f.readlines()
            if extra_config[-1] != '\n':
                f.write('\n')

    @classmethod
    @timeline.FileLockEvent(ssh_conf_lock_path)
    def remove_cluster(
        cls,
        cluster_name: str,
        ip: str,
        auth_config: Dict[str, str],
        docker_user: Optional[str] = None,
    ):
        """Remove authentication information for cluster from local SSH config.

        If no existing host matching the provided specification is found, then
        nothing is removed.

        Args:
            ip: Head node's IP address.
            auth_config: read_yaml(handle.cluster_yaml)['auth']
            docker_user: If not None, use this user to ssh into the docker
        """
        username = auth_config['ssh_user']
        config_path = os.path.expanduser(cls.ssh_conf_path)
        if not os.path.exists(config_path):
            return

        with open(config_path) as f:
            config = f.readlines()

        start_line_idx = None
        # Scan the config for the cluster name.
        for i, line in enumerate(config):
            next_line = config[i + 1] if i + 1 < len(config) else ''
            if docker_user is None:
                found = (line.strip() == f'HostName {ip}' and
                         next_line.strip() == f'User {username}')
            else:
                found = (line.strip() == 'HostName localhost' and
                         next_line.strip() == f'User {docker_user}')
                if found:
                    # Find the line starting with ProxyCommand and contains the ip
                    found = False
                    for idx in range(i, len(config)):
                        # Stop if we reach an empty line, which means a new host
                        if not config[idx].strip():
                            break
                        if config[idx].strip().startswith('ProxyCommand'):
                            proxy_command_line = config[idx].strip()
                            if proxy_command_line.endswith(f'@{ip}'):
                                found = True
                                break
            if found:
                start_line_idx = i - 1
                break

        if start_line_idx is None:  # No config to remove.
            return

        # Scan for end of previous config.
        cursor = start_line_idx
        while cursor > 0 and len(config[cursor].strip()) > 0:
            cursor -= 1
        prev_end_line_idx = cursor

        # Scan for end of the cluster config.
        end_line_idx = None
        cursor = start_line_idx + 1
        start_line_idx -= 1  # remove auto-generated comment
        while cursor < len(config):
            if config[cursor].strip().startswith(
                    '# ') or config[cursor].strip().startswith('Host '):
                end_line_idx = cursor
                break
            cursor += 1

        # Remove sky-generated config and update the file.
        config[prev_end_line_idx:end_line_idx] = [
            '\n'
        ] if end_line_idx is not None else []
        with open(config_path, 'w') as f:
            f.write(''.join(config).strip())
            f.write('\n' * 2)

        SSHConfigHelper._remove_multinode_config(cluster_name)

    @classmethod
    def _remove_multinode_config(
        cls,
        cluster_name: str,
    ):
        config_path = os.path.expanduser(cls.ssh_conf_path)
        if not os.path.exists(config_path):
            return

        extra_path_name = cls.ssh_multinode_path.format(cluster_name)
        extra_config_path = os.path.expanduser(extra_path_name)
        common_utils.remove_file_if_exists(extra_config_path)

        # Delete include statement
        sky_autogen_comment = ('# Added by sky (use `sky stop/down '
                               f'{cluster_name}` to remove)')
        with open(config_path) as f:
            config = f.readlines()

        for i, line in enumerate(config):
            config_str = line.strip()
            if f'Include {extra_config_path}' in config_str:
                with open(config_path, 'w') as f:
                    if i < len(config) - 1 and config[i + 1] == '\n':
                        del config[i + 1]
                    # Delete Include string
                    del config[i]
                    # Delete Sky Autogen Comment
                    if i > 0 and sky_autogen_comment in config[i - 1].strip():
                        del config[i - 1]
                    f.write(''.join(config))
                break
            if 'Host' in config_str:
                break


def _replace_yaml_dicts(
        new_yaml: str, old_yaml: str, restore_key_names: Set[str],
        restore_key_names_exceptions: Sequence[Tuple[str, ...]]) -> str:
    """Replaces 'new' with 'old' for all keys in restore_key_names.

    The replacement will be applied recursively and only for the blocks
    with the key in key_names, and have the same ancestors in both 'new'
    and 'old' YAML tree.

    The restore_key_names_exceptions is a list of key names that should not
    be restored, i.e. those keys will be reset to the value in 'new' YAML
    tree after the replacement.
    """

    def _restore_block(new_block: Dict[str, Any], old_block: Dict[str, Any]):
        for key, value in new_block.items():
            if key in restore_key_names:
                if key in old_block:
                    new_block[key] = old_block[key]
                else:
                    del new_block[key]
            elif isinstance(value, dict):
                if key in old_block:
                    _restore_block(value, old_block[key])

    new_config = yaml.safe_load(new_yaml)
    old_config = yaml.safe_load(old_yaml)
    excluded_results = {}
    # Find all key values excluded from restore
    for exclude_restore_key_name_list in restore_key_names_exceptions:
        excluded_result = new_config
        found_excluded_key = True
        for key in exclude_restore_key_name_list:
            if (not isinstance(excluded_result, dict) or
                    key not in excluded_result):
                found_excluded_key = False
                break
            excluded_result = excluded_result[key]
        if found_excluded_key:
            excluded_results[exclude_restore_key_name_list] = excluded_result

    # Restore from old config
    _restore_block(new_config, old_config)

    # Revert the changes for the excluded key values
    for exclude_restore_key_name, value in excluded_results.items():
        curr = new_config
        for key in exclude_restore_key_name[:-1]:
            curr = curr[key]
        curr[exclude_restore_key_name[-1]] = value
    return common_utils.dump_yaml_str(new_config)


# TODO: too many things happening here - leaky abstraction. Refactor.
@timeline.event
def write_cluster_config(
        to_provision: 'resources.Resources',
        num_nodes: int,
        ports: Optional[List[Union[int, str]]],
        cluster_config_template: str,
        cluster_name: str,
        local_wheel_path: pathlib.Path,
        wheel_hash: str,
        region: Optional[clouds.Region] = None,
        zones: Optional[List[clouds.Zone]] = None,
        dryrun: bool = False,
        keep_launch_fields_in_existing_config: bool = True) -> Dict[str, str]:
    """Fills in cluster configuration templates and writes them out.

    Returns: {provisioner: path to yaml, the provisioning spec}.
      'provisioner' can be
        - 'ray'
        - 'tpu-create-script' (if TPU is requested)
        - 'tpu-delete-script' (if TPU is requested)
    Raises:
        exceptions.ResourcesUnavailableError: if the region/zones requested does
            not appear in the catalog, or an ssh_proxy_command is specified but
            not for the given region.
    """
    # task.best_resources may not be equal to to_provision if the user
    # is running a job with less resources than the cluster has.
    cloud = to_provision.cloud
    # This can raise a ResourcesUnavailableError, when the region/zones
    # requested does not appear in the catalog. It can be triggered when the
    # user changed the catalog file, while there is a cluster in the removed
    # region/zone.
    #
    # TODO(zhwu): We should change the exception type to a more specific one, as
    # the ResourcesUnavailableError is overly used. Also, it would be better to
    # move the check out of this function, i.e. the caller should be responsible
    # for the validation.
    # TODO(tian): Move more cloud agnostic vars to resources.py.
    resources_vars = to_provision.make_deploy_variables(region, zones)
    config_dict = {}

    azure_subscription_id = None
    if isinstance(cloud, clouds.Azure):
        azure_subscription_id = cloud.get_project_id(dryrun=dryrun)

    gcp_project_id = None
    if isinstance(cloud, clouds.GCP):
        gcp_project_id = cloud.get_project_id(dryrun=dryrun)

    specific_reservations = set(
        skypilot_config.get_nested(('gcp', 'specific_reservations'), set()))

    reservations = to_provision.get_reservations_available_resources(
        specific_reservations)

    filtered_specific_reservations = [
        r for r, available_resources in reservations.items()
        if r in specific_reservations and available_resources > 0
    ]
    available_specific_reservations = sum(
        available_resources for r, available_resources in reservations.items()
        if r in specific_reservations)
    num_specific_reserved_workers = max(
        min(available_specific_reservations - 1, num_nodes - 1), 0)

    assert cluster_name is not None
    credentials = sky_check.get_cloud_credential_file_mounts()

    ip_list = None
    auth_config = {'ssh_private_key': auth.PRIVATE_SSH_KEY_PATH}
    if isinstance(cloud, clouds.Local):
        ip_list = onprem_utils.get_local_ips(cluster_name)
        auth_config = onprem_utils.get_local_auth_config(cluster_name)
    region_name = resources_vars.get('region')

    yaml_path = _get_yaml_path_from_cluster_name(cluster_name)

    # Retrieve the ssh_proxy_command for the given cloud / region.
    ssh_proxy_command_config = skypilot_config.get_nested(
        (str(cloud).lower(), 'ssh_proxy_command'), None)
    if (isinstance(ssh_proxy_command_config, str) or
            ssh_proxy_command_config is None):
        ssh_proxy_command = ssh_proxy_command_config
    else:
        # ssh_proxy_command_config: Dict[str, str], region_name -> command
        # This type check is done by skypilot_config at config load time.

        # There are two cases:
        if keep_launch_fields_in_existing_config:
            # (1) We're re-provisioning an existing cluster.
            #
            # We use None for ssh_proxy_command, which will be restored to the
            # cluster's original value later by _replace_yaml_dicts().
            ssh_proxy_command = None
        else:
            # (2) We're launching a new cluster.
            #
            # Resources.get_valid_regions_for_launchable() respects the keys (regions)
            # in ssh_proxy_command in skypilot_config. So here we add an assert.
            assert region_name in ssh_proxy_command_config, (
                region_name, ssh_proxy_command_config)
            ssh_proxy_command = ssh_proxy_command_config[region_name]
    logger.debug(f'Using ssh_proxy_command: {ssh_proxy_command!r}')

    # User-supplied instance tags.
    instance_tags = {}
    instance_tags = skypilot_config.get_nested(
        (str(cloud).lower(), 'instance_tags'), {})
    if not isinstance(instance_tags, dict):
        with ux_utils.print_exception_no_traceback():
            raise ValueError('Custom instance_tags in config.yaml should '
                             f'be a dict, but received {type(instance_tags)}.')

    # Dump the Ray ports to a file for Ray job submission
    dump_port_command = (
        f'python -c \'import json, os; json.dump({constants.SKY_REMOTE_RAY_PORT_DICT_STR}, '
        f'open(os.path.expanduser("{constants.SKY_REMOTE_RAY_PORT_FILE}"), "w"))\''
    )

    # Only using new security group names for clusters with ports specified.
    default_aws_sg_name = f'sky-sg-{common_utils.user_and_hostname_hash()}'
    if ports is not None:
        default_aws_sg_name += f'-{common_utils.truncate_and_hash_cluster_name(cluster_name)}'
    # Use a tmp file path to avoid incomplete YAML file being re-used in the
    # future.
    tmp_yaml_path = yaml_path + '.tmp'
    fill_template(
        cluster_config_template,
        dict(
            resources_vars,
            **{
                'cluster_name': cluster_name,
                'num_nodes': num_nodes,
                'ports': ports,
                'disk_size': to_provision.disk_size,
                # If the current code is run by controller, propagate the real
                # calling user which should've been passed in as the
                # SKYPILOT_USER env var (see spot-controller.yaml.j2).
                'user': get_cleaned_username(os.environ.get(
                    'SKYPILOT_USER', '')),

                # AWS only:
                # Temporary measure, as deleting per-cluster SGs is too slow.
                # See https://github.com/skypilot-org/skypilot/pull/742.
                # Generate the name of the security group we're looking for.
                # (username, last 4 chars of hash of hostname): for uniquefying
                # users on shared-account scenarios.
                'security_group': skypilot_config.get_nested(
                    ('aws', 'security_group_name'), default_aws_sg_name),
                'vpc_name': skypilot_config.get_nested(('aws', 'vpc_name'),
                                                       None),
                'use_internal_ips': skypilot_config.get_nested(
                    ('aws', 'use_internal_ips'), False),
                # Not exactly AWS only, but we only test it's supported on AWS
                # for now:
                'ssh_proxy_command': ssh_proxy_command,
                # User-supplied instance tags.
                'instance_tags': instance_tags,

                # Azure only:
                'azure_subscription_id': azure_subscription_id,
                'resource_group': f'{cluster_name}-{region_name}',

                # GCP only:
                'gcp_project_id': gcp_project_id,
                'specific_reservations': filtered_specific_reservations,
                'num_specific_reserved_workers': num_specific_reserved_workers,

                # Conda setup
                'conda_installation_commands':
                    constants.CONDA_INSTALLATION_COMMANDS,

                # Port of Ray (GCS server).
                # Ray's default port 6379 is conflicted with Redis.
                'ray_port': constants.SKY_REMOTE_RAY_PORT,
                'ray_dashboard_port': constants.SKY_REMOTE_RAY_DASHBOARD_PORT,
                'ray_temp_dir': constants.SKY_REMOTE_RAY_TEMPDIR,
                'dump_port_command': dump_port_command,
                # Ray version.
                'ray_version': constants.SKY_REMOTE_RAY_VERSION,
                # Cloud credentials for cloud storage.
                'credentials': credentials,
                # Sky remote utils.
                'sky_remote_path': SKY_REMOTE_PATH,
                'sky_local_path': str(local_wheel_path),
                # Add yaml file path to the template variables.
                'sky_ray_yaml_remote_path': SKY_RAY_YAML_REMOTE_PATH,
                'sky_ray_yaml_local_path':
                    tmp_yaml_path
                    if not isinstance(cloud, clouds.Local) else yaml_path,
                'sky_version': str(version.parse(sky.__version__)),
                'sky_wheel_hash': wheel_hash,
                # Local IP handling (optional).
                'head_ip': None if ip_list is None else ip_list[0],
                'worker_ips': None if ip_list is None else ip_list[1:],
                # Authentication (optional).
                **auth_config,
            }),
        output_path=tmp_yaml_path)
    config_dict['cluster_name'] = cluster_name
    config_dict['ray'] = yaml_path
    if dryrun:
        # If dryrun, return the unfinished tmp yaml path.
        config_dict['ray'] = tmp_yaml_path
        return config_dict
    _add_auth_to_cluster_config(cloud, tmp_yaml_path)

    # Restore the old yaml content for backward compatibility.
    if os.path.exists(yaml_path) and keep_launch_fields_in_existing_config:
        with open(yaml_path, 'r') as f:
            old_yaml_content = f.read()
        with open(tmp_yaml_path, 'r') as f:
            new_yaml_content = f.read()
        restored_yaml_content = _replace_yaml_dicts(
            new_yaml_content, old_yaml_content,
            _RAY_YAML_KEYS_TO_RESTORE_FOR_BACK_COMPATIBILITY,
            _RAY_YAML_KEYS_TO_RESTORE_EXCEPTIONS)
        with open(tmp_yaml_path, 'w') as f:
            f.write(restored_yaml_content)

    # Optimization: copy the contents of source files in file_mounts to a
    # special dir, and upload that as the only file_mount instead. Delay
    # calling this optimization until now, when all source files have been
    # written and their contents finalized.
    #
    # Note that the ray yaml file will be copied into that special dir (i.e.,
    # uploaded as part of the file_mounts), so the restore for backward
    # compatibility should go before this call.
    if not isinstance(cloud, clouds.Local):
        # Only optimize the file mounts for public clouds now, as local has not
        # been fully tested yet.
        _optimize_file_mounts(tmp_yaml_path)

    # Rename the tmp file to the final YAML path.
    os.rename(tmp_yaml_path, yaml_path)
    usage_lib.messages.usage.update_ray_yaml(yaml_path)

    # For TPU nodes. TPU VMs do not need TPU_NAME.
    if (resources_vars.get('tpu_type') is not None and
            resources_vars.get('tpu_vm') is None):
        tpu_name = resources_vars.get('tpu_name')
        if tpu_name is None:
            tpu_name = cluster_name

        user_file_dir = os.path.expanduser(f'{SKY_USER_FILE_PATH}/')

        # pylint: disable=import-outside-toplevel
        from sky.skylet.providers.gcp import config as gcp_config
        config = common_utils.read_yaml(os.path.expanduser(config_dict['ray']))
        vpc_name = gcp_config.get_usable_vpc(config)

        scripts = []
        for template_name in ('gcp-tpu-create.sh.j2', 'gcp-tpu-delete.sh.j2'):
            script_path = os.path.join(user_file_dir, template_name).replace(
                '.sh.j2', f'.{cluster_name}.sh')
            fill_template(
                template_name,
                dict(
                    resources_vars, **{
                        'tpu_name': tpu_name,
                        'gcp_project_id': gcp_project_id,
                        'vpc_name': vpc_name,
                    }),
                # Use new names for TPU scripts so that different runs can use
                # different TPUs.  Put in SKY_USER_FILE_PATH to be consistent
                # with cluster yamls.
                output_path=script_path,
            )
            scripts.append(script_path)

        config_dict['tpu-create-script'] = scripts[0]
        config_dict['tpu-delete-script'] = scripts[1]
        config_dict['tpu_name'] = tpu_name
    return config_dict


def _add_auth_to_cluster_config(cloud: clouds.Cloud, cluster_config_file: str):
    """Adds SSH key info to the cluster config.

    This function's output removes comments included in the jinja2 template.
    """
    config = common_utils.read_yaml(cluster_config_file)
    # Check the availability of the cloud type.
    if isinstance(cloud, clouds.AWS):
        config = auth.setup_aws_authentication(config)
    elif isinstance(cloud, clouds.GCP):
        config = auth.setup_gcp_authentication(config)
    elif isinstance(cloud, clouds.Azure):
        config = auth.setup_azure_authentication(config)
    elif isinstance(cloud, clouds.Lambda):
        config = auth.setup_lambda_authentication(config)
    elif isinstance(cloud, clouds.Kubernetes):
        config = auth.setup_kubernetes_authentication(config)
    elif isinstance(cloud, clouds.IBM):
        config = auth.setup_ibm_authentication(config)
    elif isinstance(cloud, clouds.SCP):
        config = auth.setup_scp_authentication(config)
    elif isinstance(cloud, clouds.OCI):
        config = auth.setup_oci_authentication(config)
    else:
        assert isinstance(cloud, clouds.Local), cloud
        # Local cluster case, authentication is already filled by the user
        # in the local cluster config (in ~/.sky/local/...). There is no need
        # for Sky to generate authentication.
        pass
    common_utils.dump_yaml(cluster_config_file, config)


def get_run_timestamp() -> str:
    return 'sky-' + datetime.now().strftime('%Y-%m-%d-%H-%M-%S-%f')


def get_timestamp_from_run_timestamp(run_timestamp: str) -> float:
    return datetime.strptime(
        run_timestamp.partition('-')[2], '%Y-%m-%d-%H-%M-%S-%f').timestamp()


def _count_healthy_nodes_from_ray(output: str,
                                  is_local_cloud: bool = False
                                 ) -> Tuple[int, int]:
    """Count the number of healthy nodes from the output of `ray status`."""

    def get_ready_nodes(pattern, output):
        result = pattern.findall(output)
        # On-prem/local case is handled differently.
        # `ray status` produces different output for local case, and
        # we poll for number of nodes launched instead of counting for
        # head and number of worker nodes separately (it is impossible
        # to distinguish between head and worker node for local case).
        if is_local_cloud:
            # In the local case, ready_workers mean the total number
            # of nodes launched, including head.
            return len(result)
        if len(result) == 0:
            return 0
        assert len(result) == 1, result
        return int(result[0])

    if is_local_cloud:
        ready_head = 0
        ready_workers = get_ready_nodes(_LAUNCHED_LOCAL_WORKER_PATTERN, output)
    else:
        ready_head = get_ready_nodes(_LAUNCHED_HEAD_PATTERN, output)
        ready_workers = get_ready_nodes(_LAUNCHED_WORKER_PATTERN, output)
        ready_reserved_workers = get_ready_nodes(
            _LAUNCHED_RESERVED_WORKER_PATTERN, output)
        ready_workers += ready_reserved_workers
    assert ready_head <= 1, f'#head node should be <=1 (Got {ready_head}).'
    return ready_head, ready_workers


def get_docker_user(ip: str, cluster_config_file: str) -> str:
    """Find docker container username."""
    ssh_credentials = ssh_credential_from_yaml(cluster_config_file)
    runner = command_runner.SSHCommandRunner(ip, port=22, **ssh_credentials)
    container_name = constants.DEFAULT_DOCKER_CONTAINER_NAME
    whoami_returncode, whoami_stdout, whoami_stderr = runner.run(
        f'sudo docker exec {container_name} whoami',
        stream_logs=False,
        require_outputs=True)
    assert whoami_returncode == 0, (
        f'Failed to get docker container user. Return '
        f'code: {whoami_returncode}, Error: {whoami_stderr}')
    docker_user = whoami_stdout.strip()
    logger.debug(f'Docker container user: {docker_user}')
    return docker_user


@timeline.event
def wait_until_ray_cluster_ready(
    cluster_config_file: str,
    num_nodes: int,
    log_path: str,
    is_local_cloud: bool = False,
    nodes_launching_progress_timeout: Optional[int] = None,
) -> Tuple[bool, Optional[str]]:
    """Wait until the ray cluster is set up on VMs or in containers.

    Returns:  whether the entire ray cluster is ready, and docker username
    if launched with docker.
    """
    # Manually fetching head ip instead of using `ray exec` to avoid the bug
    # that `ray exec` fails to connect to the head node after some workers
    # launched especially for Azure.
    try:
        head_ip = _query_head_ip_with_retries(
            cluster_config_file, max_attempts=WAIT_HEAD_NODE_IP_MAX_ATTEMPTS)
    except exceptions.FetchIPError as e:
        logger.error(common_utils.format_exception(e))
        return False, None  # failed

    config = common_utils.read_yaml(cluster_config_file)

    docker_user = None
    if 'docker' in config:
        docker_user = get_docker_user(head_ip, cluster_config_file)

    if num_nodes <= 1:
        return True, docker_user

    ssh_credentials = ssh_credential_from_yaml(cluster_config_file, docker_user)
    last_nodes_so_far = 0
    start = time.time()
    runner = command_runner.SSHCommandRunner(head_ip,
                                             port=22,
                                             **ssh_credentials)
    with log_utils.console.status(
            '[bold cyan]Waiting for workers...') as worker_status:
        while True:
            rc, output, stderr = runner.run(
                RAY_STATUS_WITH_SKY_RAY_PORT_COMMAND,
                log_path=log_path,
                stream_logs=False,
                require_outputs=True,
                separate_stderr=True)
            subprocess_utils.handle_returncode(
                rc, 'ray status', 'Failed to run ray status on head node.',
                stderr)
            logger.debug(output)

            ready_head, ready_workers = _count_healthy_nodes_from_ray(
                output, is_local_cloud=is_local_cloud)

            worker_status.update('[bold cyan]'
                                 f'{ready_workers} out of {num_nodes - 1} '
                                 'workers ready')

            # In the local case, ready_head=0 and ready_workers=num_nodes. This
            # is because there is no matching regex for _LAUNCHED_HEAD_PATTERN.
            if ready_head + ready_workers == num_nodes:
                # All nodes are up.
                break

            # Pending workers that have been launched by ray up.
            found_ips = _LAUNCHING_IP_PATTERN.findall(output)
            pending_workers = len(found_ips)

            # TODO(zhwu): Handle the case where the following occurs, where ray
            # cluster is not correctly started on the cluster.
            # Pending:
            #  172.31.9.121: ray.worker.default, uninitialized
            nodes_so_far = ready_head + ready_workers + pending_workers

            # Check the number of nodes that are fetched. Timeout if no new
            # nodes fetched in a while (nodes_launching_progress_timeout),
            # though number of nodes_so_far is still not as expected.
            if nodes_so_far > last_nodes_so_far:
                # Reset the start time if the number of launching nodes
                # changes, i.e. new nodes are launched.
                logger.debug('Reset start time, as new nodes are launched. '
                             f'({last_nodes_so_far} -> {nodes_so_far})')
                start = time.time()
                last_nodes_so_far = nodes_so_far
            elif (nodes_launching_progress_timeout is not None and
                  time.time() - start > nodes_launching_progress_timeout and
                  nodes_so_far != num_nodes):
                worker_status.stop()
                logger.error(
                    'Timed out: waited for more than '
                    f'{nodes_launching_progress_timeout} seconds for new '
                    'workers to be provisioned, but no progress.')
                return False, None  # failed

            if '(no pending nodes)' in output and '(no failures)' in output:
                # Bug in ray autoscaler: e.g., on GCP, if requesting 2 nodes
                # that GCP can satisfy only by half, the worker node would be
                # forgotten. The correct behavior should be for it to error out.
                worker_status.stop()
                logger.error(
                    'Failed to launch multiple nodes on '
                    'GCP due to a nondeterministic bug in ray autoscaler.')
                return False, None  # failed
            time.sleep(10)
    return True, docker_user  # success


def ssh_credential_from_yaml(cluster_yaml: str,
                             docker_user: Optional[str] = None
                            ) -> Dict[str, str]:
    """Returns ssh_user, ssh_private_key and ssh_control name."""
    config = common_utils.read_yaml(cluster_yaml)
    auth_section = config['auth']
    ssh_user = auth_section['ssh_user'].strip()
    ssh_private_key = auth_section.get('ssh_private_key')
    ssh_control_name = config.get('cluster_name', '__default__')
    ssh_proxy_command = auth_section.get('ssh_proxy_command')
    credentials = {
        'ssh_user': ssh_user,
        'ssh_private_key': ssh_private_key,
        'ssh_control_name': ssh_control_name,
        'ssh_proxy_command': ssh_proxy_command,
    }
    if docker_user is not None:
        credentials['docker_user'] = docker_user
    return credentials


def parallel_data_transfer_to_nodes(
    runners: List[command_runner.SSHCommandRunner],
    source: Optional[str],
    target: str,
    cmd: Optional[str],
    run_rsync: bool,
    *,
    action_message: str,
    # Advanced options.
    log_path: str = os.devnull,
    stream_logs: bool = False,
):
    """Runs a command on all nodes and optionally runs rsync from src->dst.

    Args:
        runners: A list of SSHCommandRunner objects that represent multiple nodes.
        source: Optional[str]; Source for rsync on local node
        target: str; Destination on remote node for rsync
        cmd: str; Command to be executed on all nodes
        action_message: str; Message to be printed while the command runs
        log_path: str; Path to the log file
        stream_logs: bool; Whether to stream logs to stdout
    """
    fore = colorama.Fore
    style = colorama.Style

    origin_source = source

    def _sync_node(runner: 'command_runner.SSHCommandRunner') -> None:
        if cmd is not None:
            rc, stdout, stderr = runner.run(cmd,
                                            log_path=log_path,
                                            stream_logs=stream_logs,
                                            require_outputs=True)
            err_msg = ('Failed to run command before rsync '
                       f'{origin_source} -> {target}. '
                       'Ensure that the network is stable, then retry.')
            if log_path != os.devnull:
                err_msg += f' See logs in {log_path}'
            subprocess_utils.handle_returncode(rc,
                                               cmd,
                                               err_msg,
                                               stderr=stdout + stderr)

        if run_rsync:
            assert source is not None
            # TODO(zhwu): Optimize for large amount of files.
            # zip / transfer / unzip
            runner.rsync(
                source=source,
                target=target,
                up=True,
                log_path=log_path,
                stream_logs=stream_logs,
            )

    num_nodes = len(runners)
    plural = 's' if num_nodes > 1 else ''
    message = (f'{fore.CYAN}{action_message} (to {num_nodes} node{plural})'
               f': {style.BRIGHT}{origin_source}{style.RESET_ALL} -> '
               f'{style.BRIGHT}{target}{style.RESET_ALL}')
    logger.info(message)
    with log_utils.safe_rich_status(f'[bold cyan]{action_message}[/]'):
        subprocess_utils.run_in_parallel(_sync_node, runners)


def check_local_gpus() -> bool:
    """Checks if GPUs are available locally.

    Returns whether GPUs are available on the local machine by checking
    if nvidia-smi is installed and returns zero return code.

    Returns True if nvidia-smi is installed and returns zero return code,
    False if not.
    """
    is_functional = False
    installation_check = subprocess.run(['which', 'nvidia-smi'],
                                        stdout=subprocess.DEVNULL,
                                        stderr=subprocess.DEVNULL,
                                        check=False)
    is_installed = installation_check.returncode == 0
    if is_installed:
        execution_check = subprocess.run(['nvidia-smi'],
                                         stdout=subprocess.DEVNULL,
                                         stderr=subprocess.DEVNULL,
                                         check=False)
        is_functional = execution_check.returncode == 0
    return is_functional


def generate_cluster_name():
    # TODO: change this ID formatting to something more pleasant.
    # User name is helpful in non-isolated accounts, e.g., GCP, Azure.
    return f'sky-{uuid.uuid4().hex[:4]}-{get_cleaned_username()}'


def get_cleaned_username(username: str = '') -> str:
    """Cleans the username to be used as part of a cluster name.

    Clean up includes:
     1. Making all characters lowercase
     2. Removing any non-alphanumeric characters (excluding hyphens)
     3. Removing any numbers and/or hyphens at the start of the username.
     4. Removing any hyphens at the end of the username

    e.g. 1SkY-PiLot2- becomes sky-pilot2.

    Returns:
      A cleaned username that will pass the regex in
      check_cluster_name_is_valid().
    """
    username = username or getpass.getuser()
    username = username.lower()
    username = re.sub(r'[^a-z0-9-]', '', username)
    username = re.sub(r'^[0-9-]+', '', username)
    username = re.sub(r'-$', '', username)
    return username


def _query_head_ip_with_retries(cluster_yaml: str,
                                max_attempts: int = 1) -> str:
    """Returns the IP of the head node by querying the cloud.

    Raises:
      exceptions.FetchIPError: if we failed to get the head IP.
    """
    backoff = common_utils.Backoff(initial_backoff=5, max_backoff_factor=5)
    for i in range(max_attempts):
        try:
            full_cluster_yaml = str(pathlib.Path(cluster_yaml).expanduser())
            out = subprocess_utils.run(
                f'ray get-head-ip {full_cluster_yaml!r}',
                stdout=subprocess.PIPE,
                stderr=subprocess.DEVNULL).stdout.decode().strip()
            head_ip_list = re.findall(IP_ADDR_REGEX, out)
            if len(head_ip_list) > 1:
                # This could be triggered if e.g., some logging is added in
                # skypilot_config, a module that has some code executed
                # whenever `sky` is imported.
                logger.warning(
                    'Detected more than 1 IP from the output of '
                    'the `ray get-head-ip` command. This could '
                    'happen if there is extra output from it, '
                    'which should be inspected below.\nProceeding with '
                    f'the last detected IP ({head_ip_list[-1]}) as head IP.'
                    f'\n== Output ==\n{out}'
                    f'\n== Output ends ==')
                head_ip_list = head_ip_list[-1:]
            assert 1 == len(head_ip_list), (out, head_ip_list)
            head_ip = head_ip_list[0]
            break
        except subprocess.CalledProcessError as e:
            if i == max_attempts - 1:
                raise exceptions.FetchIPError(
                    reason=exceptions.FetchIPError.Reason.HEAD) from e
            # Retry if the cluster is not up yet.
            logger.debug('Retrying to get head ip.')
            time.sleep(backoff.current_backoff())
    return head_ip


@timeline.event
def get_node_ips(cluster_yaml: str,
                 expected_num_nodes: int,
                 handle: Optional[
                     'cloud_vm_ray_backend.CloudVmRayResourceHandle'] = None,
                 head_ip_max_attempts: int = 1,
                 worker_ip_max_attempts: int = 1,
                 get_internal_ips: bool = False) -> List[str]:
    """Returns the IPs of all nodes in the cluster, with head node at front.

    Args:
        cluster_yaml: Path to the cluster yaml.
        expected_num_nodes: Expected number of nodes in the cluster.
        handle: Cloud VM Ray resource handle. It is only required for TPU VM or
            on-prem clusters.
        head_ip_max_attempts: Max attempts to get head ip.
        worker_ip_max_attempts: Max attempts to get worker ips.
        get_internal_ips: Whether to get internal IPs.

    Raises:
        exceptions.FetchIPError: if we failed to get the IPs. e.reason is
            HEAD or WORKER.
    """
    # When ray up launches TPU VM Pod, Pod workers (except for the head)
    # won't be connected to Ray cluster. Thus "ray get-worker-ips"
    # won't work and we need to query the node IPs with gcloud as
    # implmented in _get_tpu_vm_pod_ips.
    ray_config = common_utils.read_yaml(cluster_yaml)
    use_tpu_vm = ray_config['provider'].get('_has_tpus', False)
    if use_tpu_vm:
        assert expected_num_nodes == 1, (
            'TPU VM only supports single node for now.')
        assert handle is not None, 'handle is required for TPU VM.'
        try:
            ips = _get_tpu_vm_pod_ips(ray_config, get_internal_ips)
        except exceptions.CommandError as e:
            raise exceptions.FetchIPError(
                exceptions.FetchIPError.Reason.HEAD) from e
        if len(ips) != tpu_utils.get_num_tpu_devices(handle.launched_resources):
            raise exceptions.FetchIPError(exceptions.FetchIPError.Reason.HEAD)
        return ips

    if get_internal_ips:
        with tempfile.NamedTemporaryFile(mode='w', delete=False) as f:
            ray_config['provider']['use_internal_ips'] = True
            yaml.dump(ray_config, f)
            cluster_yaml = f.name

    # Check the network connection first to avoid long hanging time for
    # ray get-head-ip below, if a long-lasting network connection failure
    # happens.
    check_network_connection()
    head_ip = _query_head_ip_with_retries(cluster_yaml,
                                          max_attempts=head_ip_max_attempts)
    head_ip_list = [head_ip]
    if expected_num_nodes > 1:
        backoff = common_utils.Backoff(initial_backoff=5, max_backoff_factor=5)

        for retry_cnt in range(worker_ip_max_attempts):
            try:
                full_cluster_yaml = str(pathlib.Path(cluster_yaml).expanduser())
                proc = subprocess_utils.run(
                    f'ray get-worker-ips {full_cluster_yaml!r}',
                    stdout=subprocess.PIPE,
                    stderr=subprocess.PIPE)
                out = proc.stdout.decode()
                break
            except subprocess.CalledProcessError as e:
                if retry_cnt == worker_ip_max_attempts - 1:
                    raise exceptions.FetchIPError(
                        exceptions.FetchIPError.Reason.WORKER) from e
                # Retry if the ssh is not ready for the workers yet.
                backoff_time = backoff.current_backoff()
                logger.debug('Retrying to get worker ip '
                             f'[{retry_cnt}/{worker_ip_max_attempts}] in '
                             f'{backoff_time} seconds.')
                time.sleep(backoff_time)
        worker_ips = re.findall(IP_ADDR_REGEX, out)
        # Ray Autoscaler On-prem Bug: ray-get-worker-ips outputs nothing!
        # Workaround: List of IPs are shown in Stderr
        cluster_name = os.path.basename(cluster_yaml).split('.')[0]
        if ((handle is not None and hasattr(handle, 'local_handle') and
             handle.local_handle is not None) or
                onprem_utils.check_if_local_cloud(cluster_name)):
            out = proc.stderr.decode()
            worker_ips = re.findall(IP_ADDR_REGEX, out)
            # Remove head ip from worker ip list.
            for i, ip in enumerate(worker_ips):
                if ip == head_ip_list[0]:
                    del worker_ips[i]
                    break
        if len(worker_ips) != expected_num_nodes - 1:
            n = expected_num_nodes - 1
            if len(worker_ips) > n:
                # This could be triggered if e.g., some logging is added in
                # skypilot_config, a module that has some code executed whenever
                # `sky` is imported.
                logger.warning(
                    f'Expected {n} worker IP(s); found '
                    f'{len(worker_ips)}: {worker_ips}'
                    '\nThis could happen if there is extra output from '
                    '`ray get-worker-ips`, which should be inspected below.'
                    f'\n== Output ==\n{out}'
                    f'\n== Output ends ==')
                logger.warning(f'\nProceeding with the last {n} '
                               f'detected IP(s): {worker_ips[-n:]}.')
                worker_ips = worker_ips[-n:]
            else:
                raise exceptions.FetchIPError(
                    exceptions.FetchIPError.Reason.WORKER)
    else:
        worker_ips = []
    return head_ip_list + worker_ips


@timeline.event
def _get_tpu_vm_pod_ips(ray_config: Dict[str, Any],
                        get_internal_ips: bool = False) -> List[str]:
    """Returns the IPs of all TPU VM Pod workers using gcloud."""

    cluster_name = ray_config['cluster_name']
    zone = ray_config['provider']['availability_zone']
    query_cmd = (f'gcloud compute tpus tpu-vm list --filter='
                 f'"(labels.ray-cluster-name={cluster_name})" '
                 f'--zone={zone} --format="value(name)"')
    returncode, stdout, stderr = log_lib.run_with_log(query_cmd,
                                                      '/dev/null',
                                                      shell=True,
                                                      stream_logs=False,
                                                      require_outputs=True)
    subprocess_utils.handle_returncode(
        returncode,
        query_cmd,
        'Failed to run gcloud to get TPU VM IDs.',
        stderr=stdout + stderr)
    if len(stdout) == 0:
        logger.debug('No TPU VMs found with cluster name '
                     f'{cluster_name} in zone {zone}.')
    if len(stdout.splitlines()) > 1:
        # Rare case, this could mean resource leakage. Hint user.
        logger.warning('Found more than one TPU VM/Pod with the same cluster '
                       f'name {cluster_name} in zone {zone}.')

    all_ips = []
    for tpu_id in stdout.splitlines():
        tpuvm_cmd = (f'gcloud compute tpus tpu-vm describe {tpu_id}'
                     f' --zone {zone} --format=json')
        returncode, stdout, stderr = log_lib.run_with_log(tpuvm_cmd,
                                                          os.devnull,
                                                          shell=True,
                                                          stream_logs=False,
                                                          require_outputs=True)
        subprocess_utils.handle_returncode(
            returncode,
            tpuvm_cmd,
            'Failed to run gcloud tpu-vm describe.',
            stderr=stdout + stderr)

        tpuvm_json = json.loads(stdout)
        if tpuvm_json['state'] != 'READY':
            # May be a leaked preempted resource, or terminated by user in the
            # console, or still in the process of being created.
            ux_utils.console_newline()
            logger.debug(f'TPU VM {tpu_id} is in {tpuvm_json["state"]} '
                         'state. Skipping IP query... '
                         'Hint: make sure it is not leaked.')
            continue

        ips = []
        for endpoint in tpuvm_json['networkEndpoints']:
            # Note: if TPU VM is being preempted, its IP field may not exist.
            # We use get() to avoid KeyError.
            if get_internal_ips:
                ip = endpoint.get('ipAddress', None)
            else:
                ip = endpoint['accessConfig'].get('externalIp', None)
            if ip is not None:
                ips.append(ip)
        all_ips.extend(ips)

    return all_ips


def check_network_connection():
    # Tolerate 3 retries as it is observed that connections can fail.
    adapter = adapters.HTTPAdapter(max_retries=retry_lib.Retry(total=3))
    http = requests.Session()
    http.mount('https://', adapter)
    http.mount('http://', adapter)
    for i, ip in enumerate(_TEST_IP_LIST):
        try:
            http.head(ip, timeout=3)
            return
        except (requests.Timeout, requests.exceptions.ConnectionError) as e:
            if i == len(_TEST_IP_LIST) - 1:
                raise exceptions.NetworkError('Could not refresh the cluster. '
                                              'Network seems down.') from e


def check_owner_identity(cluster_name: str) -> None:
    """Check if current user is the same as the user who created the cluster.

    Raises:
        exceptions.ClusterOwnerIdentityMismatchError: if the current user is
          not the same as the user who created the cluster.
        exceptions.CloudUserIdentityError: if we fail to get the current user
          identity.
    """
    if env_options.Options.SKIP_CLOUD_IDENTITY_CHECK.get():
        return
    record = global_user_state.get_cluster_from_name(cluster_name)
    if record is None:
        return
    handle = record['handle']
    if not isinstance(handle, backends.CloudVmRayResourceHandle):
        return

    cloud = handle.launched_resources.cloud
    current_user_identity = cloud.get_current_user_identity()
    owner_identity = record['owner']
    if current_user_identity is None:
        # Skip the check if the cloud does not support user identity.
        return
    # The user identity can be None, if the cluster is created by an older
    # version of SkyPilot. In that case, we set the user identity to the
    # current one.
    # NOTE: a user who upgrades SkyPilot and switches to a new cloud identity
    # immediately without `sky status --refresh` first, will cause a leakage
    # of the existing cluster. We deem this an acceptable tradeoff mainly
    # because multi-identity is not common (at least at the moment).
    if owner_identity is None:
        global_user_state.set_owner_identity_for_cluster(
            cluster_name, current_user_identity)
    else:
        assert isinstance(owner_identity, list)
        # It is OK if the owner identity is shorter, which will happen when
        # the cluster is launched before #1808. In that case, we only check
        # the same length (zip will stop at the shorter one).
        for i, (owner,
                current) in enumerate(zip(owner_identity,
                                          current_user_identity)):
            # Clean up the owner identiy for the backslash and newlines, caused
            # by the cloud CLI output, e.g. gcloud.
            owner = owner.replace('\n', '').replace('\\', '')
            if owner == current:
                if i != 0:
                    logger.warning(
                        f'The cluster was owned by {owner_identity}, but '
                        f'a new identity {current_user_identity} is activated. We still '
                        'allow the operation as the two identities are likely to have '
                        'the same access to the cluster. Please be aware that this can '
                        'cause unexpected cluster leakage if the two identities are not '
                        'actually equivalent (e.g., belong to the same person).'
                    )
                if i != 0 or len(owner_identity) != len(current_user_identity):
                    # We update the owner of a cluster, when:
                    # 1. The strictest identty (i.e. the first one) does not
                    # match, but the latter ones match.
                    # 2. The length of the two identities are different, which
                    # will only happen when the cluster is launched before #1808.
                    # Update the user identity to avoid showing the warning above
                    # again.
                    global_user_state.set_owner_identity_for_cluster(
                        cluster_name, current_user_identity)
                return  # The user identity matches.
        with ux_utils.print_exception_no_traceback():
            raise exceptions.ClusterOwnerIdentityMismatchError(
                f'{cluster_name!r} ({cloud}) is owned by account '
                f'{owner_identity!r}, but the activated account '
                f'is {current_user_identity!r}.')


def tag_filter_for_cluster(cluster_name: str) -> Dict[str, str]:
    """Returns a tag filter for the cluster."""
    return {
        'ray-cluster-name': cluster_name,
    }


def _query_cluster_status_via_cloud_api(
    handle: 'cloud_vm_ray_backend.CloudVmRayResourceHandle'
) -> List[status_lib.ClusterStatus]:
    """Returns the status of the cluster.

    Raises:
        exceptions.ClusterStatusFetchingError: the cluster status cannot be
          fetched from the cloud provider.
    """
    cluster_name = handle.cluster_name
    # Use region and zone from the cluster config, instead of the
    # handle.launched_resources, because the latter may not be set
    # correctly yet.
    ray_config = common_utils.read_yaml(handle.cluster_yaml)
    provider_config = ray_config['provider']
    region = provider_config.get('region') or provider_config.get('location')
    zone = ray_config['provider'].get('availability_zone')
    kwargs = {}
    if isinstance(handle.launched_resources.cloud, clouds.GCP):
        kwargs['use_tpu_vm'] = ray_config['provider'].get('_has_tpus', False)

    # Query the cloud provider.
    # TODO(suquark): move implementations of more clouds here
    if isinstance(handle.launched_resources.cloud, clouds.AWS):
        cloud_name = repr(handle.launched_resources.cloud)
        try:
            node_status_dict = provision_lib.query_instances(
                cloud_name, cluster_name, provider_config)
            logger.debug(f'Querying {cloud_name} cluster {cluster_name!r} '
                         f'status:\n{pprint.pformat(node_status_dict)}')
            node_statuses = list(node_status_dict.values())
        except Exception as e:  # pylint: disable=broad-except
            with ux_utils.print_exception_no_traceback():
                raise exceptions.ClusterStatusFetchingError(
                    f'Failed to query {cloud_name} cluster {cluster_name!r} '
                    f'status: {e}')
    else:
        node_statuses = handle.launched_resources.cloud.query_status(
            cluster_name, tag_filter_for_cluster(cluster_name), region, zone,
            **kwargs)
    # GCP does not clean up preempted TPU VMs. We remove it ourselves.
    # TODO(wei-lin): handle multi-node cases.
    # TODO(zhwu): this should be moved into the GCP class, after we refactor
    # the cluster termination, as the preempted TPU VM should always be
    # removed.
    if kwargs.get('use_tpu_vm', False) and len(node_statuses) == 0:
        logger.debug(f'Terminating preempted TPU VM cluster {cluster_name}')
        backend = backends.CloudVmRayBackend()
        # Do not use refresh cluster status during teardown, as that will
        # cause infinite recursion by calling cluster status refresh
        # again.

        # Post teardown cleanup be done later in this function, which will
        # remove the cluster entry from the status table & the ssh config file.
        backend.teardown_no_lock(handle,
                                 terminate=True,
                                 purge=False,
                                 post_teardown_cleanup=False,
                                 refresh_cluster_status=False)
    return node_statuses


def check_can_clone_disk_and_override_task(
    cluster_name: str, target_cluster_name: Optional[str], task: 'task_lib.Task'
) -> Tuple['task_lib.Task', 'cloud_vm_ray_backend.CloudVmRayResourceHandle']:
    """Check if the task is compatible to clone disk from the source cluster.

    Args:
        cluster_name: The name of the cluster to clone disk from.
        target_cluster_name: The name of the target cluster.
        task: The task to check.

    Returns:
        The task to use and the resource handle of the source cluster.

    Raises:
        ValueError: If the source cluster does not exist.
        exceptions.NotSupportedError: If the source cluster is not valid or the
            task is not compatible to clone disk from the source cluster.
    """
    source_cluster_status, handle = refresh_cluster_status_handle(cluster_name)
    if source_cluster_status is None:
        with ux_utils.print_exception_no_traceback():
            raise ValueError(
                f'Cannot find cluster {cluster_name!r} to clone disk from.')

    if not isinstance(handle, backends.CloudVmRayResourceHandle):
        with ux_utils.print_exception_no_traceback():
            raise exceptions.NotSupportedError(
                f'Cannot clone disk from a non-cloud cluster {cluster_name!r}.')

    if source_cluster_status != status_lib.ClusterStatus.STOPPED:
        with ux_utils.print_exception_no_traceback():
            raise exceptions.NotSupportedError(
                f'Cannot clone disk from cluster {cluster_name!r} '
                f'({source_cluster_status!r}). Please stop the '
                f'cluster first: sky stop {cluster_name}')

    if target_cluster_name is not None:
        target_cluster_status, _ = refresh_cluster_status_handle(
            target_cluster_name)
        if target_cluster_status is not None:
            with ux_utils.print_exception_no_traceback():
                raise exceptions.NotSupportedError(
                    f'The target cluster {target_cluster_name!r} already exists. Cloning '
                    'disk is only supported when creating a new cluster. To fix: specify '
                    'a new target cluster name.')

    assert len(task.resources) == 1, task.resources
    task_resources = list(task.resources)[0]
    if handle.launched_resources.disk_size > task_resources.disk_size:
        # The target cluster's disk should be at least as large as the source.
        with ux_utils.print_exception_no_traceback():
            target_cluster_name_str = f' {target_cluster_name!r}'
            if target_cluster_name is None:
                target_cluster_name_str = ''
            raise exceptions.NotSupportedError(
                f'The target cluster{target_cluster_name_str} should have a disk size '
                f'of at least {handle.launched_resources.disk_size} GB to clone the '
                f'disk from {cluster_name!r}.')
    override_param = {}
    original_cloud = handle.launched_resources.cloud
    assert original_cloud is not None, handle.launched_resources
    if task_resources.cloud is None:
        override_param['cloud'] = original_cloud
    else:
        if not original_cloud.is_same_cloud(task_resources.cloud):
            with ux_utils.print_exception_no_traceback():
                raise ValueError(
                    f'Cannot clone disk across cloud from {original_cloud} to '
                    f'{task_resources.cloud}.')
    original_cloud.check_features_are_supported(
        {clouds.CloudImplementationFeatures.CLONE_DISK_FROM_CLUSTER})

    if task_resources.region is None:
        override_param['region'] = handle.launched_resources.region

    if override_param:
        logger.info(
            f'No cloud/region specified for the task. Using the same region '
            f'as source cluster {cluster_name!r}: '
            f'{handle.launched_resources.cloud}'
            f'({handle.launched_resources.region}).')
        task_resources = task_resources.copy(**override_param)
        task.set_resources({task_resources})
        # Reset the best_resources to triger re-optimization
        # later, so that the new task_resources will be used.
        task.best_resources = None
    return task, handle


def _update_cluster_status_no_lock(
        cluster_name: str) -> Optional[Dict[str, Any]]:
    """Updates the status of the cluster.

    Raises:
        exceptions.ClusterStatusFetchingError: the cluster status cannot be
          fetched from the cloud provider.
    """
    record = global_user_state.get_cluster_from_name(cluster_name)
    if record is None:
        return None
    handle = record['handle']
    if not isinstance(handle, backends.CloudVmRayResourceHandle):
        return record
    cluster_name = handle.cluster_name

    node_statuses = _query_cluster_status_via_cloud_api(handle)

    all_nodes_up = (all(
        status == status_lib.ClusterStatus.UP for status in node_statuses) and
                    len(node_statuses) == handle.launched_nodes)

    def run_ray_status_to_check_ray_cluster_healthy() -> bool:
        try:
            # TODO(zhwu): This function cannot distinguish transient network
            # error in ray's get IPs vs. ray runtime failing.

            # NOTE: fetching the IPs is very slow as it calls into
            # `ray get head-ip/worker-ips`. Using cached IPs is safe because
            # in the worst case we time out in the `ray status` SSH command
            # below.
            external_ips = handle.cached_external_ips
            # This happens to a stopped TPU VM as we use gcloud to query the IP.
            # Or user interrupt the `sky launch` process before the first time
            # resources handle is written back to local database.
            # This is helpful when user interrupt after the provision is done
            # and before the skylet is restarted. After #2304 is merged, this
            # helps keep the cluster status to INIT after `sky status -r`, so
            # user will be notified that any auto stop/down might not be
            # triggered.
            if external_ips is None or len(external_ips) == 0:
                logger.debug(f'Refreshing status ({cluster_name!r}): No cached '
                             f'IPs found. External IPs: {external_ips}')
                raise exceptions.FetchIPError(
                    reason=exceptions.FetchIPError.Reason.HEAD)

            # Check if ray cluster status is healthy.
            ssh_credentials = ssh_credential_from_yaml(handle.cluster_yaml,
                                                       handle.docker_user)
            assert handle.head_ssh_port is not None, handle
            runner = command_runner.SSHCommandRunner(external_ips[0],
                                                     **ssh_credentials,
                                                     port=handle.head_ssh_port)
            rc, output, stderr = runner.run(
                RAY_STATUS_WITH_SKY_RAY_PORT_COMMAND,
                stream_logs=False,
                require_outputs=True,
                separate_stderr=True)
            if rc:
                raise RuntimeError(
                    f'Refreshing status ({cluster_name!r}): Failed to check '
                    f'ray cluster\'s healthiness with '
                    f'{RAY_STATUS_WITH_SKY_RAY_PORT_COMMAND}.\n'
                    f'-- stdout --\n{output}\n-- stderr --\n{stderr}')

            ready_head, ready_workers = _count_healthy_nodes_from_ray(output)
            if ready_head + ready_workers == handle.launched_nodes:
                return True
            raise RuntimeError(
                f'Refreshing status ({cluster_name!r}): ray status not showing '
                f'all nodes ({ready_head + ready_workers}/'
                f'{handle.launched_nodes}); output: {output}; stderr: {stderr}')
        except exceptions.FetchIPError:
            logger.debug(
                f'Refreshing status ({cluster_name!r}) failed to get IPs.')
        except RuntimeError as e:
            logger.debug(str(e))
        return False

    # Determining if the cluster is healthy (UP):
    #
    # For non-spot clusters: If ray status shows all nodes are healthy, it is
    # safe to set the status to UP as starting ray is the final step of sky
    # launch. But we found that ray status is way too slow (see NOTE below) so
    # we always query the cloud provider first which is faster.
    #
    # For spot clusters: the above can be unsafe because the Ray cluster may
    # remain healthy for a while before the cloud completely preempts the VMs.
    # We have mitigated this by again first querying the VM state from the cloud
    # provider.
    if all_nodes_up and run_ray_status_to_check_ray_cluster_healthy():
        # NOTE: all_nodes_up calculation is fast due to calling cloud CLI;
        # run_ray_status_to_check_all_nodes_up() is slow due to calling `ray get
        # head-ip/worker-ips`.
        record['status'] = status_lib.ClusterStatus.UP
        global_user_state.add_or_update_cluster(cluster_name,
                                                handle,
                                                requested_resources=None,
                                                ready=True,
                                                is_launch=False)
        return record

    # All cases below are transitioning the cluster to non-UP states.

    if len(node_statuses) > handle.launched_nodes:
        # Unexpected: in the queried region more than 1 cluster with the same
        # constructed name tag returned. This will typically not happen unless
        # users manually create a cluster with that constructed name or there
        # was a resource leak caused by different launch hash before #1671
        # was merged.
        #
        # (Technically speaking, even if returned num nodes <= num
        # handle.launched_nodes), not including the launch hash could mean the
        # returned nodes contain some nodes that do not belong to the logical
        # skypilot cluster. Doesn't seem to be a good way to handle this for
        # now?)
        #
        # We have not experienced the above; adding as a safeguard.
        #
        # Since we failed to refresh, raise the status fetching error.
        with ux_utils.print_exception_no_traceback():
            raise exceptions.ClusterStatusFetchingError(
                f'Found {len(node_statuses)} node(s) with the same cluster name'
                f' tag in the cloud provider for cluster {cluster_name!r}, '
                f'which should have {handle.launched_nodes} nodes. This '
                f'normally should not happen. {colorama.Fore.RED}Please check '
                'the cloud console and fix any possible resources leakage '
                '(e.g., if there are any stopped nodes and they do not have '
                'data or are unhealthy, terminate them).'
                f'{colorama.Style.RESET_ALL}')
    assert len(node_statuses) <= handle.launched_nodes

    # If the node_statuses is empty, all the nodes are terminated. We can
    # safely set the cluster status to TERMINATED. This handles the edge case
    # where the cluster is terminated by the user manually through the UI.
    to_terminate = not node_statuses

    # A cluster is considered "abnormal", if not all nodes are TERMINATED or
    # not all nodes are STOPPED. We check that with the following logic:
    #   * Not all nodes are terminated and there's at least one node
    #     terminated; or
    #   * Any of the non-TERMINATED nodes is in a non-STOPPED status.
    #
    # This includes these special cases:
    #   * All stopped are considered normal and will be cleaned up at the end
    #     of the function.
    #   * Some of the nodes UP should be considered abnormal, because the ray
    #     cluster is probably down.
    #   * The cluster is partially terminated or stopped should be considered
    #     abnormal.
    #
    # An abnormal cluster will transition to INIT and have any autostop setting
    # reset (unless it's autostopping/autodowning).
    is_abnormal = ((0 < len(node_statuses) < handle.launched_nodes) or any(
        status != status_lib.ClusterStatus.STOPPED for status in node_statuses))
    if is_abnormal:
        logger.debug('The cluster is abnormal. Setting to INIT status. '
                     f'node_statuses: {node_statuses}')
        backend = get_backend_from_handle(handle)
        if isinstance(backend,
                      backends.CloudVmRayBackend) and record['autostop'] >= 0:
            if not backend.is_definitely_autostopping(handle,
                                                      stream_logs=False):
                # Reset the autostopping as the cluster is abnormal, and may
                # not correctly autostop. Resetting the autostop will let
                # the user know that the autostop may not happen to avoid
                # leakages from the assumption that the cluster will autostop.
                success = True
                try:
                    backend.set_autostop(handle, -1, stream_logs=False)
                except (Exception, SystemExit) as e:  # pylint: disable=broad-except
                    success = False
                    logger.debug(f'Failed to reset autostop. Due to '
                                 f'{common_utils.format_exception(e)}')
                global_user_state.set_cluster_autostop_value(
                    handle.cluster_name, -1, to_down=False)

                # Friendly hint.
                autostop = record['autostop']
                maybe_down_str = ' --down' if record['to_down'] else ''
                noun = 'autodown' if record['to_down'] else 'autostop'
                if success:
                    operation_str = (f'Canceled {noun} on the cluster '
                                     f'{cluster_name!r}')
                else:
                    operation_str = (
                        f'Attempted to cancel {noun} on the '
                        f'cluster {cluster_name!r} with best effort')
                yellow = colorama.Fore.YELLOW
                bright = colorama.Style.BRIGHT
                reset = colorama.Style.RESET_ALL
                ux_utils.console_newline()
                logger.warning(
                    f'{yellow}{operation_str}, since it is found to be in an '
                    f'abnormal state. To fix, try running: {reset}{bright}sky '
                    f'start -f -i {autostop}{maybe_down_str} {cluster_name}'
                    f'{reset}')
            else:
                ux_utils.console_newline()
                operation_str = 'autodowning' if record[
                    'to_down'] else 'autostopping'
                logger.info(
                    f'Cluster {cluster_name!r} is {operation_str}. Setting to '
                    'INIT status; try refresh again in a while.')

        # If the user starts part of a STOPPED cluster, we still need a status
        # to represent the abnormal status. For spot cluster, it can also
        # represent that the cluster is partially preempted.
        # TODO(zhwu): the definition of INIT should be audited/changed.
        # Adding a new status UNHEALTHY for abnormal status can be a choice.
        global_user_state.add_or_update_cluster(cluster_name,
                                                handle,
                                                requested_resources=None,
                                                ready=False,
                                                is_launch=False)
        return global_user_state.get_cluster_from_name(cluster_name)
    # Now is_abnormal is False: either node_statuses is empty or all nodes are
    # STOPPED.
    backend = backends.CloudVmRayBackend()
    backend.post_teardown_cleanup(handle, terminate=to_terminate, purge=False)
    return global_user_state.get_cluster_from_name(cluster_name)


def _update_cluster_status(
        cluster_name: str,
        acquire_per_cluster_status_lock: bool) -> Optional[Dict[str, Any]]:
    """Update the cluster status.

    The cluster status is updated by checking ray cluster and real status from
    cloud.

    The function will update the cached cluster status in the global state. For
    the design of the cluster status and transition, please refer to the
    sky/design_docs/cluster_status.md

    Args:
        cluster_name: The name of the cluster.
        acquire_per_cluster_status_lock: Whether to acquire the per-cluster lock
            before updating the status.
        need_owner_identity_check: Whether to check the owner identity before
            updating

    Returns:
        If the cluster is terminated or does not exist, return None. Otherwise
        returns the input record with status and handle potentially updated.

    Raises:
        exceptions.ClusterOwnerIdentityMismatchError: if the current user is
          not the same as the user who created the cluster.
        exceptions.CloudUserIdentityError: if we fail to get the current user
          identity.
        exceptions.ClusterStatusFetchingError: the cluster status cannot be
          fetched from the cloud provider or there are leaked nodes causing
          the node number larger than expected.
    """
    if not acquire_per_cluster_status_lock:
        return _update_cluster_status_no_lock(cluster_name)

    try:
        # TODO(mraheja): remove pylint disabling when filelock
        # version updated
        # pylint: disable=abstract-class-instantiated
        with filelock.FileLock(CLUSTER_STATUS_LOCK_PATH.format(cluster_name),
                               CLUSTER_STATUS_LOCK_TIMEOUT_SECONDS):
            return _update_cluster_status_no_lock(cluster_name)
    except filelock.Timeout:
        logger.debug('Refreshing status: Failed get the lock for cluster '
                     f'{cluster_name!r}. Using the cached status.')
        return global_user_state.get_cluster_from_name(cluster_name)


def _refresh_cluster_record(
        cluster_name: str,
        *,
        force_refresh_statuses: Optional[Set[status_lib.ClusterStatus]] = None,
        acquire_per_cluster_status_lock: bool = True
) -> Optional[Dict[str, Any]]:
    """Refresh the cluster, and return the possibly updated record.

    This function will also check the owner identity of the cluster, and raise
    exceptions if the current user is not the same as the user who created the
    cluster.

    Args:
        cluster_name: The name of the cluster.
        force_refresh_statuses: if specified, refresh the cluster if it has one of
            the specified statuses. Additionally, clusters satisfying the
            following conditions will always be refreshed no matter the
            argument is specified or not:
                1. is a spot cluster, or
                2. is a non-spot cluster, is not STOPPED, and autostop is set.
        acquire_per_cluster_status_lock: Whether to acquire the per-cluster lock
            before updating the status.

    Returns:
        If the cluster is terminated or does not exist, return None.
        Otherwise returns the cluster record.

    Raises:
        exceptions.ClusterOwnerIdentityMismatchError: if the current user is
          not the same as the user who created the cluster.
        exceptions.CloudUserIdentityError: if we fail to get the current user
          identity.
        exceptions.ClusterStatusFetchingError: the cluster status cannot be
          fetched from the cloud provider or there are leaked nodes causing
          the node number larger than expected.
    """

    record = global_user_state.get_cluster_from_name(cluster_name)
    if record is None:
        return None
    check_owner_identity(cluster_name)

    handle = record['handle']
    if isinstance(handle, backends.CloudVmRayResourceHandle):
        use_spot = handle.launched_resources.use_spot
        has_autostop = (record['status'] != status_lib.ClusterStatus.STOPPED and
                        record['autostop'] >= 0)
        force_refresh_for_cluster = (force_refresh_statuses is not None and
                                     record['status'] in force_refresh_statuses)
        if force_refresh_for_cluster or has_autostop or use_spot:
            record = _update_cluster_status(
                cluster_name,
                acquire_per_cluster_status_lock=acquire_per_cluster_status_lock)
    return record


@timeline.event
def refresh_cluster_status_handle(
    cluster_name: str,
    *,
    force_refresh_statuses: Optional[Set[status_lib.ClusterStatus]] = None,
    acquire_per_cluster_status_lock: bool = True,
) -> Tuple[Optional[status_lib.ClusterStatus],
           Optional[backends.ResourceHandle]]:
    """Refresh the cluster, and return the possibly updated status and handle.

    This is a wrapper of refresh_cluster_record, which returns the status and
    handle of the cluster.
    Please refer to the docstring of refresh_cluster_record for the details.
    """
    record = _refresh_cluster_record(
        cluster_name,
        force_refresh_statuses=force_refresh_statuses,
        acquire_per_cluster_status_lock=acquire_per_cluster_status_lock)
    if record is None:
        return None, None
    return record['status'], record['handle']


# =====================================


@typing.overload
def check_cluster_available(
    cluster_name: str,
    *,
    operation: str,
    check_cloud_vm_ray_backend: Literal[True] = True,
    dryrun: bool = ...,
) -> 'cloud_vm_ray_backend.CloudVmRayResourceHandle':
    ...


@typing.overload
def check_cluster_available(
    cluster_name: str,
    *,
    operation: str,
    check_cloud_vm_ray_backend: Literal[False],
    dryrun: bool = ...,
) -> backends.ResourceHandle:
    ...


def check_cluster_available(
    cluster_name: str,
    *,
    operation: str,
    check_cloud_vm_ray_backend: bool = True,
    dryrun: bool = False,
) -> backends.ResourceHandle:
    """Check if the cluster is available.

    Raises:
        ValueError: if the cluster does not exist.
        exceptions.ClusterNotUpError: if the cluster is not UP.
        exceptions.NotSupportedError: if the cluster is not based on
          CloudVmRayBackend.
        exceptions.ClusterOwnerIdentityMismatchError: if the current user is
          not the same as the user who created the cluster.
        exceptions.CloudUserIdentityError: if we fail to get the current user
          identity.
    """
    if dryrun:
        record = global_user_state.get_cluster_from_name(cluster_name)
        assert record is not None, cluster_name
        return record['handle']
    try:
        cluster_status, handle = refresh_cluster_status_handle(cluster_name)
    except exceptions.ClusterStatusFetchingError as e:
        # Failed to refresh the cluster status is not fatal error as the callers
        # can still be done by only using ssh, but the ssh can hang if the
        # cluster is not up (e.g., autostopped).

        # We do not catch the exception for cloud identity checking for now, in
        # order to disable all operations on clusters created by another user
        # identity.  That will make the design simpler and easier to
        # understand, but it might be useful to allow the user to use
        # operations that only involve ssh (e.g., sky exec, sky logs, etc) even
        # if the user is not the owner of the cluster.
        ux_utils.console_newline()
        logger.warning(
            f'Failed to refresh the status for cluster {cluster_name!r}. It is '
            f'not fatal, but {operation} might hang if the cluster is not up.\n'
            f'Detailed reason: {e}')
        record = global_user_state.get_cluster_from_name(cluster_name)
        if record is None:
            cluster_status, handle = None, None
        else:
            cluster_status, handle = record['status'], record['handle']

    bright = colorama.Style.BRIGHT
    reset = colorama.Style.RESET_ALL
    if handle is None:
        with ux_utils.print_exception_no_traceback():
            raise ValueError(
                f'{colorama.Fore.YELLOW}Cluster {cluster_name!r} does not '
                f'exist.{reset}')
    backend = get_backend_from_handle(handle)
    if check_cloud_vm_ray_backend and not isinstance(
            backend, backends.CloudVmRayBackend):
        with ux_utils.print_exception_no_traceback():
            raise exceptions.NotSupportedError(
                f'{colorama.Fore.YELLOW}{operation.capitalize()}: skipped for '
                f'cluster {cluster_name!r}. It is only supported by backend: '
                f'{backends.CloudVmRayBackend.NAME}.'
                f'{reset}')
    if cluster_status != status_lib.ClusterStatus.UP:
        if onprem_utils.check_if_local_cloud(cluster_name):
            raise exceptions.ClusterNotUpError(
                constants.UNINITIALIZED_ONPREM_CLUSTER_MESSAGE.format(
                    cluster_name),
                cluster_status=cluster_status,
                handle=handle)
        with ux_utils.print_exception_no_traceback():
            hint_for_init = ''
            if cluster_status == status_lib.ClusterStatus.INIT:
                hint_for_init = (
                    f'{reset} Wait for a launch to finish, or use this command '
                    f'to try to transition the cluster to UP: {bright}sky '
                    f'start {cluster_name}{reset}')
            raise exceptions.ClusterNotUpError(
                f'{colorama.Fore.YELLOW}{operation.capitalize()}: skipped for '
                f'cluster {cluster_name!r} (status: {cluster_status.value}). '
                'It is only allowed for '
                f'{status_lib.ClusterStatus.UP.value} clusters.'
                f'{hint_for_init}'
                f'{reset}',
                cluster_status=cluster_status,
                handle=handle)

    if handle.head_ip is None:
        with ux_utils.print_exception_no_traceback():
            raise exceptions.ClusterNotUpError(
                f'Cluster {cluster_name!r} has been stopped or not properly '
                'set up. Please re-launch it with `sky start`.',
                cluster_status=cluster_status,
                handle=handle)
    return handle


class CloudFilter(enum.Enum):
    # Filter for all types of clouds.
    ALL = 'all'
    # Filter for Sky's main clouds (aws, gcp, azure, docker).
    CLOUDS_AND_DOCKER = 'clouds-and-docker'
    # Filter for only local clouds.
    LOCAL = 'local'


def get_clusters(
    include_reserved: bool,
    refresh: bool,
    cloud_filter: CloudFilter = CloudFilter.CLOUDS_AND_DOCKER,
    cluster_names: Optional[Union[str, List[str]]] = None,
) -> List[Dict[str, Any]]:
    """Returns a list of cached or optionally refreshed cluster records.

    Combs through the database (in ~/.sky/state.db) to get a list of records
    corresponding to launched clusters (filtered by `cluster_names` if it is
    specified). The refresh flag can be used to force a refresh of the status
    of the clusters.

    Args:
        include_reserved: Whether to include reserved clusters, e.g. spot
            controller.
        refresh: Whether to refresh the status of the clusters. (Refreshing will
            set the status to STOPPED if the cluster cannot be pinged.)
        cloud_filter: Sets which clouds to filer through from the global user
            state. Supports three values, 'all' for all clouds, 'public' for
            public clouds only, and 'local' for only local clouds.
        cluster_names: If provided, only return records for the given cluster
            names.

    Returns:
        A list of cluster records. If the cluster does not exist or has been
        terminated, the record will be omitted from the returned list.
    """
    records = global_user_state.get_clusters()

    if not include_reserved:
        records = [
            record for record in records
            if record['name'] not in SKY_RESERVED_CLUSTER_NAMES
        ]

    yellow = colorama.Fore.YELLOW
    bright = colorama.Style.BRIGHT
    reset = colorama.Style.RESET_ALL

    if cluster_names is not None:
        if isinstance(cluster_names, str):
            cluster_names = [cluster_names]
        new_records = []
        not_exist_cluster_names = []
        for cluster_name in cluster_names:
            for record in records:
                if record['name'] == cluster_name:
                    new_records.append(record)
                    break
            else:
                not_exist_cluster_names.append(cluster_name)
        if not_exist_cluster_names:
            clusters_str = ', '.join(not_exist_cluster_names)
            logger.info(f'Cluster(s) not found: {bright}{clusters_str}{reset}.')
        records = new_records

    def _is_local_cluster(record):
        handle = record['handle']
        if isinstance(handle, backends.LocalDockerResourceHandle):
            return False
        cluster_resources = handle.launched_resources
        return isinstance(cluster_resources.cloud, clouds.Local)

    if cloud_filter == CloudFilter.LOCAL:
        records = [record for record in records if _is_local_cluster(record)]
    elif cloud_filter == CloudFilter.CLOUDS_AND_DOCKER:
        records = [
            record for record in records if not _is_local_cluster(record)
        ]
    elif cloud_filter not in CloudFilter:
        raise ValueError(f'{cloud_filter} is not part of CloudFilter.')

    if not refresh:
        return records

    plural = 's' if len(records) > 1 else ''
    progress = rich_progress.Progress(transient=True,
                                      redirect_stdout=False,
                                      redirect_stderr=False)
    task = progress.add_task(
        f'[bold cyan]Refreshing status for {len(records)} cluster{plural}[/]',
        total=len(records))

    def _refresh_cluster(cluster_name):
        try:
            record = _refresh_cluster_record(
                cluster_name,
                force_refresh_statuses=set(status_lib.ClusterStatus),
                acquire_per_cluster_status_lock=True)
        except (exceptions.ClusterStatusFetchingError,
                exceptions.CloudUserIdentityError,
                exceptions.ClusterOwnerIdentityMismatchError) as e:
            # Do not fail the entire refresh process. The caller will
            # handle the 'UNKNOWN' status, and collect the errors into
            # a table.
            record = {'status': 'UNKNOWN', 'error': e}
        progress.update(task, advance=1)
        return record

    cluster_names = [record['name'] for record in records]
    with progress:
        updated_records = subprocess_utils.run_in_parallel(
            _refresh_cluster, cluster_names)

    # Show information for removed clusters.
    kept_records = []
    autodown_clusters, remaining_clusters, failed_clusters = [], [], []
    for i, record in enumerate(records):
        if updated_records[i] is None:
            if record['to_down']:
                autodown_clusters.append(cluster_names[i])
            else:
                remaining_clusters.append(cluster_names[i])
        elif updated_records[i]['status'] == 'UNKNOWN':
            failed_clusters.append(
                (cluster_names[i], updated_records[i]['error']))
            # Keep the original record if the status is unknown,
            # so that the user can still see the cluster.
            kept_records.append(record)
        else:
            kept_records.append(updated_records[i])

    if autodown_clusters:
        plural = 's' if len(autodown_clusters) > 1 else ''
        cluster_str = ', '.join(autodown_clusters)
        logger.info(f'Autodowned cluster{plural}: '
                    f'{bright}{cluster_str}{reset}')
    if remaining_clusters:
        plural = 's' if len(remaining_clusters) > 1 else ''
        cluster_str = ', '.join(name for name in remaining_clusters)
        logger.warning(f'{yellow}Cluster{plural} terminated on '
                       f'the cloud: {reset}{bright}{cluster_str}{reset}')

    if failed_clusters:
        plural = 's' if len(failed_clusters) > 1 else ''
        logger.warning(f'{yellow}Failed to refresh status for '
                       f'{len(failed_clusters)} cluster{plural}:{reset}')
        for cluster_name, e in failed_clusters:
            logger.warning(f'  {bright}{cluster_name}{reset}: {e}')
    return kept_records


@typing.overload
def get_backend_from_handle(
    handle: 'cloud_vm_ray_backend.CloudVmRayResourceHandle'
) -> 'cloud_vm_ray_backend.CloudVmRayBackend':
    ...


@typing.overload
def get_backend_from_handle(
    handle: 'local_docker_backend.LocalDockerResourceHandle'
) -> 'local_docker_backend.LocalDockerBackend':
    ...


@typing.overload
def get_backend_from_handle(
        handle: backends.ResourceHandle) -> backends.Backend:
    ...


def get_backend_from_handle(
        handle: backends.ResourceHandle) -> backends.Backend:
    """Gets a Backend object corresponding to a handle.

    Inspects handle type to infer the backend used for the resource.
    """
    backend: backends.Backend
    if isinstance(handle, backends.CloudVmRayResourceHandle):
        backend = backends.CloudVmRayBackend()
    elif isinstance(handle, backends.LocalDockerResourceHandle):
        backend = backends.LocalDockerBackend()
    else:
        raise NotImplementedError(
            f'Handle type {type(handle)} is not supported yet.')
    return backend


def get_task_demands_dict(task: 'task_lib.Task') -> Optional[Dict[str, float]]:
    """Returns the accelerator dict of the task"""
    # TODO: CPU and other memory resources are not supported yet.
    accelerator_dict = None
    if task.best_resources is not None:
        resources = task.best_resources
    else:
        # Task may (e.g., sky launch) or may not (e.g., sky exec) have undergone
        # sky.optimize(), so best_resources may be None.
        assert len(task.resources) == 1, task.resources
        resources = list(task.resources)[0]
    if resources is not None:
        accelerator_dict = resources.accelerators
    return accelerator_dict


def get_task_resources_str(task: 'task_lib.Task') -> str:
    resources_dict = get_task_demands_dict(task)
    if resources_dict is None:
        resources_str = f'CPU:{DEFAULT_TASK_CPU_DEMAND}'
    else:
        resources_str = ', '.join(f'{k}:{v}' for k, v in resources_dict.items())
    resources_str = f'{task.num_nodes}x [{resources_str}]'
    return resources_str


def check_cluster_name_not_reserved(
        cluster_name: Optional[str],
        operation_str: Optional[str] = None) -> None:
    """Errors out if the cluster is a reserved cluster (spot controller).

    Raises:
      sky.exceptions.NotSupportedError: if the cluster name is reserved, raise
        with an error message explaining 'operation_str' is not allowed.

    Returns:
      None, if the cluster name is not reserved.
    """
    if cluster_name in SKY_RESERVED_CLUSTER_NAMES:
        msg = (f'Cluster {cluster_name!r} is reserved for the '
               f'{SKY_RESERVED_CLUSTER_NAMES[cluster_name].lower()}.')
        if operation_str is not None:
            msg += f' {operation_str} is not allowed.'
        with ux_utils.print_exception_no_traceback():
            raise exceptions.NotSupportedError(msg)


# Handle ctrl-c
def interrupt_handler(signum, frame):
    del signum, frame
    subprocess_utils.kill_children_processes()
    # Avoid using logger here, as it will print the stack trace for broken
    # pipe, when the output is piped to another program.
    print(f'{colorama.Style.DIM}Tip: The job will keep '
          f'running after Ctrl-C.{colorama.Style.RESET_ALL}')
    with ux_utils.print_exception_no_traceback():
        raise KeyboardInterrupt(exceptions.KEYBOARD_INTERRUPT_CODE)


# Handle ctrl-z
def stop_handler(signum, frame):
    del signum, frame
    subprocess_utils.kill_children_processes()
    # Avoid using logger here, as it will print the stack trace for broken
    # pipe, when the output is piped to another program.
    print(f'{colorama.Style.DIM}Tip: The job will keep '
          f'running after Ctrl-Z.{colorama.Style.RESET_ALL}')
    with ux_utils.print_exception_no_traceback():
        raise KeyboardInterrupt(exceptions.SIGTSTP_CODE)


def validate_schema(obj, schema, err_msg_prefix=''):
    """Validates an object against a JSON schema.

    Raises:
        ValueError: if the object does not match the schema.
    """
    err_msg = None
    try:
        validator.SchemaValidator(schema).validate(obj)
    except jsonschema.ValidationError as e:
        if e.validator == 'additionalProperties':
            if tuple(e.schema_path) == ('properties', 'envs',
                                        'additionalProperties'):
                # Hack. Here the error is Task.envs having some invalid keys. So
                # we should not print "unsupported field".
                #
                # This will print something like:
                # 'hello world' does not match any of the regexes: <regex>
                err_msg = (err_msg_prefix +
                           'The `envs` field contains invalid keys:\n' +
                           e.message)
            else:
                err_msg = err_msg_prefix + 'The following fields are invalid:'
                known_fields = set(e.schema.get('properties', {}).keys())
                for field in e.instance:
                    if field not in known_fields:
                        most_similar_field = difflib.get_close_matches(
                            field, known_fields, 1)
                        if most_similar_field:
                            err_msg += (f'\nInstead of {field!r}, did you mean '
                                        f'{most_similar_field[0]!r}?')
                        else:
                            err_msg += f'\nFound unsupported field {field!r}.'
        else:
            # Example e.json_path value: '$.resources'
            err_msg = (err_msg_prefix + e.message +
                       f'. Check problematic field(s): {e.json_path}')

    if err_msg:
        with ux_utils.print_exception_no_traceback():
            raise ValueError(err_msg)


def check_public_cloud_enabled():
    """Checks if any of the public clouds is enabled.

    Exceptions:
        exceptions.NoCloudAccessError: if no public cloud is enabled.
    """

    def _no_public_cloud():
        enabled_clouds = global_user_state.get_enabled_clouds()
        return (len(enabled_clouds) == 0 or
                (len(enabled_clouds) == 1 and
                 isinstance(enabled_clouds[0], clouds.Local)))

    if not _no_public_cloud():
        return

    sky_check.check(quiet=True)
    if _no_public_cloud():
        with ux_utils.print_exception_no_traceback():
            raise exceptions.NoCloudAccessError(
                'Cloud access is not set up. Run: '
                f'{colorama.Style.BRIGHT}sky check{colorama.Style.RESET_ALL}')


def run_command_and_handle_ssh_failure(runner: command_runner.SSHCommandRunner,
                                       command: str,
                                       failure_message: str) -> str:
    """Runs command remotely and returns output with proper error handling."""
    rc, stdout, stderr = runner.run(command,
                                    require_outputs=True,
                                    stream_logs=False)
    if rc == 255:
        # SSH failed
        raise RuntimeError(
            f'SSH with user {runner.ssh_user} and key {runner.ssh_private_key} '
            f'to {runner.ip} failed. This is most likely due to incorrect '
            'credentials or incorrect permissions for the key file. Check '
            'your credentials and try again.')
    subprocess_utils.handle_returncode(rc,
                                       command,
                                       failure_message,
                                       stderr=stderr)
    return stdout


def check_rsync_installed() -> None:
    """Checks if rsync is installed.

    Raises:
        RuntimeError: if rsync is not installed in the machine.
    """
    try:
        subprocess.run('rsync --version',
                       shell=True,
                       check=True,
                       stdout=subprocess.PIPE,
                       stderr=subprocess.PIPE)
    except subprocess.CalledProcessError:
        with ux_utils.print_exception_no_traceback():
            raise RuntimeError(
                '`rsync` is required for provisioning and'
                ' it is not installed. For Debian/Ubuntu system, '
                'install it with:\n'
                '  $ sudo apt install rsync') from None


<<<<<<< HEAD
def wait_and_terminate_csync(cluster_name: str) -> None:
    """
    Terminatese all the CSYNC process running in each node after
    waiting for the sync process launched by CSYNC complete.

    Args:
        cluster_name: Cluster name (see `sky status`)
    """
    record = global_user_state.get_cluster_from_name(cluster_name)
    if record is None:
        return
    handle = record['handle']
    if not isinstance(handle, backends.CloudVmRayResourceHandle):
        return
    ip_list = handle.external_ips()
    if not ip_list:
        return
    port_list = handle.external_ssh_ports()
    ssh_credentials = ssh_credential_from_yaml(handle.cluster_yaml)
    runners = command_runner.SSHCommandRunner.make_runner_list(
        ip_list, port_list=port_list, **ssh_credentials)
    csync_terminate_cmd = ('python -m sky.data.skystorage terminate '
                           '>/dev/null 2>&1')

    def _run_csync_terminate(runner):
        rc, _, stderr = runner.run(csync_terminate_cmd,
                                   stream_logs=False,
                                   require_outputs=True)
        if rc != 0:
            logger.debug(f'CSYNC: failed to terminate the CSYNC on {runner.ip}')

    subprocess_utils.run_in_parallel(_run_csync_terminate, runners)
=======
def check_stale_runtime_on_remote(returncode: int, stderr: str,
                                  cluster_name: str) -> None:
    """Raises RuntimeError if remote SkyPilot runtime needs to be updated.

    We detect this by parsing certain backward-incompatible error messages from
    `stderr`. Typically due to the local client version just got updated, and
    the remote runtime is an older version.
    """
    pattern = re.compile(r'AttributeError: module \'sky\.(.*)\' has no '
                         r'attribute \'(.*)\'')
    if returncode != 0:
        attribute_error = re.findall(pattern, stderr)
        if attribute_error:
            with ux_utils.print_exception_no_traceback():
                raise RuntimeError(
                    f'{colorama.Fore.RED}SkyPilot runtime needs to be updated '
                    'on the remote cluster. To update, run (existing jobs are '
                    f'not interrupted): {colorama.Style.BRIGHT}sky start -f -y '
                    f'{cluster_name}{colorama.Style.RESET_ALL}'
                    f'\n--- Details ---\n{stderr.strip()}\n')
>>>>>>> 0a4f9053
<|MERGE_RESOLUTION|>--- conflicted
+++ resolved
@@ -2792,7 +2792,28 @@
                 '  $ sudo apt install rsync') from None
 
 
-<<<<<<< HEAD
+def check_stale_runtime_on_remote(returncode: int, stderr: str,
+                                  cluster_name: str) -> None:
+    """Raises RuntimeError if remote SkyPilot runtime needs to be updated.
+
+    We detect this by parsing certain backward-incompatible error messages from
+    `stderr`. Typically due to the local client version just got updated, and
+    the remote runtime is an older version.
+    """
+    pattern = re.compile(r'AttributeError: module \'sky\.(.*)\' has no '
+                         r'attribute \'(.*)\'')
+    if returncode != 0:
+        attribute_error = re.findall(pattern, stderr)
+        if attribute_error:
+            with ux_utils.print_exception_no_traceback():
+                raise RuntimeError(
+                    f'{colorama.Fore.RED}SkyPilot runtime needs to be updated '
+                    'on the remote cluster. To update, run (existing jobs are '
+                    f'not interrupted): {colorama.Style.BRIGHT}sky start -f -y '
+                    f'{cluster_name}{colorama.Style.RESET_ALL}'
+                    f'\n--- Details ---\n{stderr.strip()}\n')
+
+
 def wait_and_terminate_csync(cluster_name: str) -> None:
     """
     Terminatese all the CSYNC process running in each node after
@@ -2824,26 +2845,4 @@
         if rc != 0:
             logger.debug(f'CSYNC: failed to terminate the CSYNC on {runner.ip}')
 
-    subprocess_utils.run_in_parallel(_run_csync_terminate, runners)
-=======
-def check_stale_runtime_on_remote(returncode: int, stderr: str,
-                                  cluster_name: str) -> None:
-    """Raises RuntimeError if remote SkyPilot runtime needs to be updated.
-
-    We detect this by parsing certain backward-incompatible error messages from
-    `stderr`. Typically due to the local client version just got updated, and
-    the remote runtime is an older version.
-    """
-    pattern = re.compile(r'AttributeError: module \'sky\.(.*)\' has no '
-                         r'attribute \'(.*)\'')
-    if returncode != 0:
-        attribute_error = re.findall(pattern, stderr)
-        if attribute_error:
-            with ux_utils.print_exception_no_traceback():
-                raise RuntimeError(
-                    f'{colorama.Fore.RED}SkyPilot runtime needs to be updated '
-                    'on the remote cluster. To update, run (existing jobs are '
-                    f'not interrupted): {colorama.Style.BRIGHT}sky start -f -y '
-                    f'{cluster_name}{colorama.Style.RESET_ALL}'
-                    f'\n--- Details ---\n{stderr.strip()}\n')
->>>>>>> 0a4f9053
+    subprocess_utils.run_in_parallel(_run_csync_terminate, runners)