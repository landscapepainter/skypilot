"""Util constants/functions for the backends."""
from datetime import datetime
import enum
import os
import pathlib
import pprint
import re
import shlex
import subprocess
import tempfile
import textwrap
import time
import typing
from typing import Any, Dict, List, Optional, Sequence, Set, Tuple, Union
import uuid

import colorama
import filelock
import jinja2
from packaging import version
import requests
from requests import adapters
from requests.packages.urllib3.util import retry as retry_lib
import rich.progress as rich_progress
from typing_extensions import Literal
import yaml

import sky
from sky import authentication as auth
from sky import backends
from sky import check as sky_check
from sky import clouds
from sky import exceptions
from sky import global_user_state
from sky import provision as provision_lib
from sky import serve as serve_lib
from sky import sky_logging
from sky import skypilot_config
from sky import status_lib
from sky.backends import onprem_utils
from sky.clouds import cloud_registry
from sky.clouds.utils import gcp_utils
from sky.provision import instance_setup
from sky.skylet import constants
from sky.usage import usage_lib
from sky.utils import cluster_yaml_utils
from sky.utils import command_runner
from sky.utils import common_utils
from sky.utils import controller_utils
from sky.utils import env_options
from sky.utils import rich_utils
from sky.utils import subprocess_utils
from sky.utils import timeline
from sky.utils import ux_utils

if typing.TYPE_CHECKING:
    from sky import resources
    from sky import task as task_lib
    from sky.backends import cloud_vm_ray_backend
    from sky.backends import local_docker_backend

logger = sky_logging.init_logger(__name__)

# NOTE: keep in sync with the cluster template 'file_mounts'.
SKY_REMOTE_APP_DIR = '~/.sky/sky_app'
# Exclude subnet mask from IP address regex.
IP_ADDR_REGEX = r'\b\d{1,3}\.\d{1,3}\.\d{1,3}\.\d{1,3}(?!/\d{1,2})\b'
SKY_REMOTE_PATH = '~/.sky/wheels'

BOLD = '\033[1m'
RESET_BOLD = '\033[0m'

# Do not use /tmp because it gets cleared on VM restart.
_SKY_REMOTE_FILE_MOUNTS_DIR = '~/.sky/file_mounts/'

_LAUNCHED_HEAD_PATTERN = re.compile(r'(\d+) ray[._]head[._]default')
_LAUNCHED_LOCAL_WORKER_PATTERN = re.compile(r'(\d+) node_')
_LAUNCHED_WORKER_PATTERN = re.compile(r'(\d+) ray[._]worker[._]default')
_LAUNCHED_RESERVED_WORKER_PATTERN = re.compile(
    r'(\d+) ray[._]worker[._]reserved')
# Intentionally not using prefix 'rf' for the string format because yapf have a
# bug with python=3.6.
# 10.133.0.5: ray.worker.default,
_LAUNCHING_IP_PATTERN = re.compile(
    r'({}): ray[._]worker[._](?:default|reserved)'.format(IP_ADDR_REGEX))
WAIT_HEAD_NODE_IP_MAX_ATTEMPTS = 3

# We check network connection by going through _TEST_IP_LIST. We may need to
# check multiple IPs because some IPs may be blocked on certain networks.
# Fixed IP addresses are used to avoid DNS lookup blocking the check, for
# machine with no internet connection.
# Refer to: https://stackoverflow.com/questions/3764291/how-can-i-see-if-theres-an-available-and-active-network-connection-in-python # pylint: disable=line-too-long
_TEST_IP_LIST = ['https://1.1.1.1', 'https://8.8.8.8']

# Allow each CPU thread take 2 tasks.
# Note: This value cannot be too small, otherwise OOM issue may occur.
DEFAULT_TASK_CPU_DEMAND = 0.5

# Filelocks for the cluster status change.
CLUSTER_STATUS_LOCK_PATH = os.path.expanduser('~/.sky/.{}.lock')
CLUSTER_STATUS_LOCK_TIMEOUT_SECONDS = 20

# Filelocks for updating cluster's file_mounts.
CLUSTER_FILE_MOUNTS_LOCK_PATH = os.path.expanduser(
    '~/.sky/.{}_file_mounts.lock')
CLUSTER_FILE_MOUNTS_LOCK_TIMEOUT_SECONDS = 10

# Remote dir that holds our runtime files.
_REMOTE_RUNTIME_FILES_DIR = '~/.sky/.runtime_files'

# Include the fields that will be used for generating tags that distinguishes
# the cluster in ray, to avoid the stopped cluster being discarded due to
# updates in the yaml template.
# Some notes on the fields:
# - 'provider' fields will be used for bootstrapping and insert more new items
#   in 'node_config'.
# - keeping the auth is not enough becuase the content of the key file will be
#   used for calculating the hash.
# TODO(zhwu): Keep in sync with the fields used in https://github.com/ray-project/ray/blob/e4ce38d001dbbe09cd21c497fedd03d692b2be3e/python/ray/autoscaler/_private/commands.py#L687-L701
_RAY_YAML_KEYS_TO_RESTORE_FOR_BACK_COMPATIBILITY = {
    'cluster_name', 'provider', 'auth', 'node_config', 'docker'
}
# For these keys, don't use the old yaml's version and instead use the new yaml's.
#  - zone: The zone field of the old yaml may be '1a,1b,1c' (AWS) while the actual
#    zone of the launched cluster is '1a'. If we restore, then on capacity errors
#    it's possible to failover to 1b, which leaves a leaked instance in 1a. Here,
#    we use the new yaml's zone field, which is guaranteed to be the existing zone
#    '1a'.
# - docker_login_config: The docker_login_config field of the old yaml may be
#   outdated or wrong. Users may want to fix the login config if a cluster fails
#   to launch due to the login config.
# - UserData: The UserData field of the old yaml may be outdated, and we want to
#   use the new yaml's UserData field, which contains the authorized key setup as
#   well as the disabling of the auto-update with apt-get.
# - firewall_rule: This is a newly added section for gcp in provider section.
# - security_group: In #2485 we introduces the changed of security group, so we
#   should take the latest security group name.
_RAY_YAML_KEYS_TO_RESTORE_EXCEPTIONS = [
    ('provider', 'availability_zone'),
    # AWS with new provisioner has docker_login_config in the
    # docker field, instead of the provider field.
    ('docker', 'docker_login_config'),
    # Other clouds
    ('provider', 'docker_login_config'),
    ('provider', 'firewall_rule'),
    # TPU node launched before #2943 does not have the `provider.tpu_node` set,
    # and our latest code need this field to be set to distinguish the node, so
    # we need to take this field from the new yaml.
    ('provider', 'tpu_node'),
    ('provider', 'security_group', 'GroupName'),
    ('available_node_types', 'ray.head.default', 'node_config', 'UserData'),
    ('available_node_types', 'ray.worker.default', 'node_config', 'UserData'),
]


def is_ip(s: str) -> bool:
    """Returns whether this string matches IP_ADDR_REGEX."""
    return len(re.findall(IP_ADDR_REGEX, s)) == 1


def _get_yaml_path_from_cluster_name(cluster_name: str,
                                     prefix: str = constants.SKY_USER_FILE_PATH
                                    ) -> str:
    output_path = pathlib.Path(
        prefix).expanduser().resolve() / f'{cluster_name}.yml'
    os.makedirs(output_path.parents[0], exist_ok=True)
    return str(output_path)


def fill_template(template_name: str, variables: Dict,
                  output_path: str) -> None:
    """Create a file from a Jinja template and return the filename."""
    assert template_name.endswith('.j2'), template_name
    template_path = os.path.join(sky.__root_dir__, 'templates', template_name)
    if not os.path.exists(template_path):
        raise FileNotFoundError(f'Template "{template_name}" does not exist.')
    with open(template_path) as fin:
        template = fin.read()
    output_path = os.path.abspath(os.path.expanduser(output_path))
    os.makedirs(os.path.dirname(output_path), exist_ok=True)

    # Write out yaml config.
    j2_template = jinja2.Template(template)
    content = j2_template.render(**variables)
    with open(output_path, 'w') as fout:
        fout.write(content)


def _optimize_file_mounts(yaml_path: str) -> None:
    """Optimize file mounts in the given ray yaml file.

    Runtime files handling:
    List of runtime files to be uploaded to cluster:
      - yaml config (for autostopping)
      - wheel
      - credentials
    Format is {dst: src}.
    """
    yaml_config = common_utils.read_yaml(yaml_path)

    file_mounts = yaml_config.get('file_mounts', {})
    # Remove the file mounts added by the newline.
    if '' in file_mounts:
        assert file_mounts[''] == '', file_mounts['']
        file_mounts.pop('')

    # Putting these in file_mounts hurts provisioning speed, as each file
    # opens/closes an SSH connection.  Instead, we:
    #  - cp them locally into a directory, each with a unique name to avoid
    #    basename conflicts
    #  - upload that directory as a file mount (1 connection)
    #  - use a remote command to move all runtime files to their right places.

    # Local tmp dir holding runtime files.
    local_runtime_files_dir = tempfile.mkdtemp()
    new_file_mounts = {_REMOTE_RUNTIME_FILES_DIR: local_runtime_files_dir}

    # Generate local_src -> unique_name.
    local_source_to_unique_name = {}
    for local_src in file_mounts.values():
        local_source_to_unique_name[local_src] = str(uuid.uuid4())

    # (For remote) Build a command that copies runtime files to their right
    # destinations.
    # NOTE: we copy rather than move, because when launching >1 node, head node
    # is fully set up first, and if moving then head node's files would already
    # move out of _REMOTE_RUNTIME_FILES_DIR, which would cause setting up
    # workers (from the head's files) to fail.  An alternative is softlink
    # (then we need to make sure the usage of runtime files follow links).
    commands = []
    basenames = set()
    for dst, src in file_mounts.items():
        src_basename = local_source_to_unique_name[src]
        dst_basename = os.path.basename(dst)
        dst_parent_dir = os.path.dirname(dst)

        # Validate by asserts here as these files are added by our backend.
        # Our runtime files (wheel, yaml, credentials) do not have backslashes.
        assert not src.endswith('/'), src
        assert not dst.endswith('/'), dst
        assert src_basename not in basenames, (
            f'Duplicated src basename: {src_basename}; mounts: {file_mounts}')
        basenames.add(src_basename)
        # Our runtime files (wheel, yaml, credentials) are not relative paths.
        assert dst_parent_dir, f'Found relative destination path: {dst}'

        mkdir_parent = f'mkdir -p {dst_parent_dir}'
        if os.path.isdir(os.path.expanduser(src)):
            # Special case for directories. If the dst already exists as a
            # folder, directly copy the folder will create a subfolder under
            # the dst.
            mkdir_parent = f'mkdir -p {dst}'
            src_basename = f'{src_basename}/*'
        mv = (f'cp -r {_REMOTE_RUNTIME_FILES_DIR}/{src_basename} '
              f'{dst_parent_dir}/{dst_basename}')
        fragment = f'({mkdir_parent} && {mv})'
        commands.append(fragment)
    postprocess_runtime_files_command = ' && '.join(commands)

    setup_commands = yaml_config.get('setup_commands', [])
    if setup_commands:
        setup_commands[
            0] = f'{postprocess_runtime_files_command}; {setup_commands[0]}'
    else:
        setup_commands = [postprocess_runtime_files_command]

    yaml_config['file_mounts'] = new_file_mounts
    yaml_config['setup_commands'] = setup_commands

    # (For local) Copy all runtime files, including the just-written yaml, to
    # local_runtime_files_dir/.
    # < 0.3s to cp 6 clouds' credentials.
    for local_src in file_mounts.values():
        # cp <local_src> <local_runtime_files_dir>/<unique name of local_src>.
        full_local_src = str(pathlib.Path(local_src).expanduser())
        unique_name = local_source_to_unique_name[local_src]
        # !r to add quotes for paths containing spaces.
        subprocess.run(
            f'cp -r {full_local_src!r} {local_runtime_files_dir}/{unique_name}',
            shell=True,
            check=True)

    common_utils.dump_yaml(yaml_path, yaml_config)


def path_size_megabytes(path: str) -> int:
    """Returns the size of 'path' (directory or file) in megabytes.

    Returns:
        If successful: the size of 'path' in megabytes, rounded down. Otherwise,
        -1.
    """
    resolved_path = pathlib.Path(path).expanduser().resolve()
    git_exclude_filter = ''
    if (resolved_path / command_runner.GIT_EXCLUDE).exists():
        # Ensure file exists; otherwise, rsync will error out.
        #
        # We shlex.quote() because the path may contain spaces:
        #   'my dir/.git/info/exclude'
        # Without quoting rsync fails.
        git_exclude_filter = command_runner.RSYNC_EXCLUDE_OPTION.format(
            shlex.quote(str(resolved_path / command_runner.GIT_EXCLUDE)))
    rsync_command = (f'rsync {command_runner.RSYNC_DISPLAY_OPTION} '
                     f'{command_runner.RSYNC_FILTER_OPTION} '
                     f'{git_exclude_filter} --dry-run {path!r}')
    rsync_output = ''
    try:
        rsync_output = str(subprocess.check_output(rsync_command, shell=True))
    except subprocess.CalledProcessError:
        logger.debug('Command failed, proceeding without estimating size: '
                     f'{rsync_command}')
        return -1
    # 3.2.3:
    #  total size is 250,957,728  speedup is 330.19 (DRY RUN)
    # 2.6.9:
    #  total size is 212627556  speedup is 2437.41
    match = re.search(r'total size is ([\d,]+)', rsync_output)
    if match is not None:
        try:
            total_bytes = int(float(match.group(1).replace(',', '')))
            return total_bytes // (1024**2)
        except ValueError:
            logger.debug('Failed to find "total size" in rsync output. Inspect '
                         f'output of the following command: {rsync_command}')
            pass  # Maybe different rsync versions have different output.
    return -1


class FileMountHelper(object):
    """Helper for handling file mounts."""

    @classmethod
    def wrap_file_mount(cls, path: str) -> str:
        """Prepends ~/<opaque dir>/ to a path to work around permission issues.

        Examples:
        /root/hello.txt -> ~/<opaque dir>/root/hello.txt
        local.txt -> ~/<opaque dir>/local.txt

        After the path is synced, we can later create a symlink to this wrapped
        path from the original path, e.g., in the initialization_commands of the
        ray autoscaler YAML.
        """
        return os.path.join(_SKY_REMOTE_FILE_MOUNTS_DIR, path.lstrip('/'))

    @classmethod
    def make_safe_symlink_command(cls, *, source: str, target: str) -> str:
        """Returns a command that safely symlinks 'source' to 'target'.

        All intermediate directories of 'source' will be owned by $USER,
        excluding the root directory (/).

        'source' must be an absolute path; both 'source' and 'target' must not
        end with a slash (/).

        This function is needed because a simple 'ln -s target source' may
        fail: 'source' can have multiple levels (/a/b/c), its parent dirs may
        or may not exist, can end with a slash, or may need sudo access, etc.

        Cases of <target: local> file mounts and their behaviors:

            /existing_dir: ~/local/dir
              - error out saying this cannot be done as LHS already exists
            /existing_file: ~/local/file
              - error out saying this cannot be done as LHS already exists
            /existing_symlink: ~/local/file
              - overwrite the existing symlink; this is important because `sky
                launch` can be run multiple times
            Paths that start with ~/ and /tmp/ do not have the above
            restrictions; they are delegated to rsync behaviors.
        """
        assert os.path.isabs(source), source
        assert not source.endswith('/') and not target.endswith('/'), (source,
                                                                       target)
        # Below, use sudo in case the symlink needs sudo access to create.
        # Prepare to create the symlink:
        #  1. make sure its dir(s) exist & are owned by $USER.
        dir_of_symlink = os.path.dirname(source)
        commands = [
            # mkdir, then loop over '/a/b/c' as /a, /a/b, /a/b/c.  For each,
            # chown $USER on it so user can use these intermediate dirs
            # (excluding /).
            f'sudo mkdir -p {dir_of_symlink}',
            # p: path so far
            ('(p=""; '
             f'for w in $(echo {dir_of_symlink} | tr "/" " "); do '
             'p=${p}/${w}; sudo chown $USER $p; done)')
        ]
        #  2. remove any existing symlink (ln -f may throw 'cannot
        #     overwrite directory', if the link exists and points to a
        #     directory).
        commands += [
            # Error out if source is an existing, non-symlink directory/file.
            f'((test -L {source} && sudo rm {source} &>/dev/null) || '
            f'(test ! -e {source} || '
            f'(echo "!!! Failed mounting because path exists ({source})"; '
            'exit 1)))',
        ]
        commands += [
            # Link.
            f'sudo ln -s {target} {source}',
            # chown.  -h to affect symlinks only.
            f'sudo chown -h $USER {source}',
        ]
        return ' && '.join(commands)


class SSHConfigHelper(object):
    """Helper for handling local SSH configuration."""

    ssh_conf_path = '~/.ssh/config'
    ssh_conf_lock_path = os.path.expanduser('~/.sky/ssh_config.lock')
<<<<<<< HEAD
    ssh_multinode_path = constants.SKY_USER_FILE_PATH + '/ssh/{}'
=======
    ssh_cluster_path = SKY_USER_FILE_PATH + '/ssh/{}'
>>>>>>> 488e2fe1

    @classmethod
    def _get_generated_config(cls, autogen_comment: str, host_name: str,
                              ip: str, username: str, ssh_key_path: str,
                              proxy_command: Optional[str], port: int,
                              docker_proxy_command: Optional[str]):
        if proxy_command is not None:
            # Already checked in resources
            assert docker_proxy_command is None, (
                'Cannot specify both proxy_command and docker_proxy_command.')
            proxy = f'ProxyCommand {proxy_command}'
        elif docker_proxy_command is not None:
            proxy = f'ProxyCommand {docker_proxy_command}'
        else:
            proxy = ''
        # StrictHostKeyChecking=no skips the host key check for the first
        # time. UserKnownHostsFile=/dev/null and GlobalKnownHostsFile/dev/null
        # prevent the host key from being added to the known_hosts file and
        # always return an empty file for known hosts, making the ssh think
        # this is a first-time connection, and thus skipping the host key
        # check.
        codegen = textwrap.dedent(f"""\
            {autogen_comment}
            Host {host_name}
              HostName {ip}
              User {username}
              IdentityFile {ssh_key_path}
              IdentitiesOnly yes
              ForwardAgent yes
              StrictHostKeyChecking no
              UserKnownHostsFile=/dev/null
              GlobalKnownHostsFile=/dev/null
              Port {port}
              {proxy}
            """.rstrip())
        codegen = codegen + '\n'
        return codegen

    @classmethod
    @timeline.FileLockEvent(ssh_conf_lock_path)
    def add_cluster(
        cls,
        cluster_name: str,
        ips: List[str],
        auth_config: Dict[str, str],
        ports: List[int],
        docker_user: Optional[str] = None,
    ):
        """Add authentication information for cluster to local SSH config file.

        If a host with `cluster_name` already exists and the configuration was
        not added by sky, then `ip` is used to identify the host instead in the
        file.

        If a host with `cluster_name` already exists and the configuration was
        added by sky (e.g. a spot instance), then the configuration is
        overwritten.

        Args:
            cluster_name: Cluster name (see `sky status`)
            ips: List of public IP addresses in the cluster. First IP is head
              node.
            auth_config: read_yaml(handle.cluster_yaml)['auth']
            ports: List of port numbers for SSH corresponding to ips
            docker_user: If not None, use this user to ssh into the docker
        """
        username = auth_config['ssh_user']
        if docker_user is not None:
            username = docker_user
        key_path = os.path.expanduser(auth_config['ssh_private_key'])
        sky_autogen_comment = ('# Added by sky (use `sky stop/down '
                               f'{cluster_name}` to remove)')
        ip = ips[0]
        if docker_user is not None:
            ip = 'localhost'

        config_path = os.path.expanduser(cls.ssh_conf_path)

        # For backward compatibility: before #2706, we wrote the config of SkyPilot clusters
        # directly in ~/.ssh/config. For these clusters, we remove the config in ~/.ssh/config
        # and write/overwrite the config in ~/.sky/ssh/<cluster_name> instead.
        cls._remove_stale_cluster_config_for_backward_compatibility(
            cluster_name, ip, auth_config, docker_user)

        if not os.path.exists(config_path):
            config = ['\n']
            with open(config_path, 'w') as f:
                f.writelines(config)
            os.chmod(config_path, 0o644)

        with open(config_path, 'r') as f:
            config = f.readlines()

        ssh_dir = cls.ssh_cluster_path.format('')
        os.makedirs(os.path.expanduser(ssh_dir), exist_ok=True)

        # Handle Include on top of Config file
        include_str = f'Include {cls.ssh_cluster_path.format("*")}'
        for i, line in enumerate(config):
            config_str = line.strip()
            if config_str == include_str:
                break
            # Did not find Include string. Insert `Include` lines.
            if 'Host' in config_str:
                with open(config_path, 'w') as f:
                    config.insert(
                        0,
                        f'# Added by SkyPilot for ssh config of all clusters\n{include_str}\n'
                    )
                    f.write(''.join(config).strip())
                    f.write('\n' * 2)
                break

        proxy_command = auth_config.get('ssh_proxy_command', None)

        docker_proxy_command_generator = None
        if docker_user is not None:
            docker_proxy_command_generator = lambda ip, port: ' '.join(
                ['ssh'] + command_runner.ssh_options_list(
                    key_path, ssh_control_name=None, port=port) +
                ['-W', '%h:%p', f'{auth_config["ssh_user"]}@{ip}'])

<<<<<<< HEAD
        # Check if ~/.ssh/config contains existing names
        host_lines = [f'Host {c_name}' for c_name in worker_names]
        for i, line in enumerate(config):
            if line.strip() in host_lines:
                idx = host_lines.index(line.strip())
                prev_line = config[i - 1] if i > 0 else ''
                logger.warning(f'{cls.ssh_conf_path} contains '
                               f'host named {worker_names[idx]}.')
                host_name = external_worker_ips[idx]
                logger.warning(f'Using {host_name} to identify host instead.')
                ip = external_worker_ips[idx]
                if docker_user is not None:
                    docker_proxy_command = docker_proxy_command_generator(ip)
                    ip = 'localhost'
                # TODO(romilb): Update port number when k8s supports multinode
                codegens[idx] = cls._get_generated_config(
                    sky_autogen_comment, host_name, ip, username, key_path,
                    proxy_command, port, docker_proxy_command)

        # All workers go to {constants.SKY_USER_FILE_PATH}/ssh/{cluster_name}
        for i, line in enumerate(extra_config):
            if line.strip() in host_lines:
                idx = host_lines.index(line.strip())
                prev_line = extra_config[i - 1] if i > 0 else ''
                if prev_line.strip().startswith(sky_autogen_comment):
                    host_name = worker_names[idx]
                    overwrites[idx] = True
                    overwrite_begin_idxs[idx] = i - 1
                ip = external_worker_ips[idx]
                if docker_user is not None:
                    docker_proxy_command = docker_proxy_command_generator(ip)
                    ip = 'localhost'
                # TODO(romilb): Update port number when k8s supports multinode
                codegens[idx] = cls._get_generated_config(
                    sky_autogen_comment, host_name, ip, username, key_path,
                    proxy_command, port, docker_proxy_command)

        # This checks if all codegens have been created.
        for idx, ip in enumerate(external_worker_ips):
            if docker_user is not None:
                docker_proxy_command = docker_proxy_command_generator(ip)
=======
        codegen = ''
        # Add the nodes to the codegen
        for i, ip in enumerate(ips):
            docker_proxy_command = None
            port = ports[i]
            if docker_proxy_command_generator is not None:
                docker_proxy_command = docker_proxy_command_generator(ip, port)
>>>>>>> 488e2fe1
                ip = 'localhost'
                port = constants.DEFAULT_DOCKER_PORT
            node_name = cluster_name if i == 0 else cluster_name + f'-worker{i}'
            # TODO(romilb): Update port number when k8s supports multinode
            codegen += cls._get_generated_config(
                sky_autogen_comment, node_name, ip, username, key_path,
                proxy_command, port, docker_proxy_command) + '\n'

        cluster_config_path = os.path.expanduser(
            cls.ssh_cluster_path.format(cluster_name))

        with open(cluster_config_path, 'w') as f:
            f.write(codegen)

    @classmethod
    def _remove_stale_cluster_config_for_backward_compatibility(
        cls,
        cluster_name: str,
        ip: str,
        auth_config: Dict[str, str],
        docker_user: Optional[str] = None,
    ):
        """Remove authentication information for cluster from local SSH config.

        If no existing host matching the provided specification is found, then
        nothing is removed.

        Args:
            ip: Head node's IP address.
            auth_config: read_yaml(handle.cluster_yaml)['auth']
            docker_user: If not None, use this user to ssh into the docker
        """
        username = auth_config['ssh_user']
        config_path = os.path.expanduser(cls.ssh_conf_path)
        cluster_config_path = os.path.expanduser(
            cls.ssh_cluster_path.format(cluster_name))
        if not os.path.exists(config_path):
            return

        with open(config_path) as f:
            config = f.readlines()

        start_line_idx = None

        # Scan the config for the cluster name.
        for i, line in enumerate(config):
            next_line = config[i + 1] if i + 1 < len(config) else ''
            if docker_user is None:
                found = (line.strip() == f'HostName {ip}' and
                         next_line.strip() == f'User {username}')
            else:
                found = (line.strip() == 'HostName localhost' and
                         next_line.strip() == f'User {docker_user}')
                if found:
                    # Find the line starting with ProxyCommand and contains the ip
                    found = False
                    for idx in range(i, len(config)):
                        # Stop if we reach an empty line, which means a new host
                        if not config[idx].strip():
                            break
                        if config[idx].strip().startswith('ProxyCommand'):
                            proxy_command_line = config[idx].strip()
                            if proxy_command_line.endswith(f'@{ip}'):
                                found = True
                                break
            if found:
                start_line_idx = i - 1
                break

        if start_line_idx is not None:
            # Scan for end of previous config.
            cursor = start_line_idx
            while cursor > 0 and len(config[cursor].strip()) > 0:
                cursor -= 1
            prev_end_line_idx = cursor

            # Scan for end of the cluster config.
            end_line_idx = None
            cursor = start_line_idx + 1
            start_line_idx -= 1  # remove auto-generated comment
            while cursor < len(config):
                if config[cursor].strip().startswith(
                        '# ') or config[cursor].strip().startswith('Host '):
                    end_line_idx = cursor
                    break
                cursor += 1

            # Remove sky-generated config and update the file.
            config[prev_end_line_idx:end_line_idx] = [
                '\n'
            ] if end_line_idx is not None else []
            with open(config_path, 'w') as f:
                f.write(''.join(config).strip())
                f.write('\n' * 2)

        # Delete include statement if it exists in the config.
        sky_autogen_comment = ('# Added by sky (use `sky stop/down '
                               f'{cluster_name}` to remove)')
        with open(config_path) as f:
            config = f.readlines()

        for i, line in enumerate(config):
            config_str = line.strip()
            if f'Include {cluster_config_path}' in config_str:
                with open(config_path, 'w') as f:
                    if i < len(config) - 1 and config[i + 1] == '\n':
                        del config[i + 1]
                    # Delete Include string
                    del config[i]
                    # Delete Sky Autogen Comment
                    if i > 0 and sky_autogen_comment in config[i - 1].strip():
                        del config[i - 1]
                    f.write(''.join(config))
                break
            if 'Host' in config_str:
                break

    @classmethod
    # TODO: We can remove this after 0.6.0 and have a lock only per cluster.
    @timeline.FileLockEvent(ssh_conf_lock_path)
    def remove_cluster(
        cls,
        cluster_name: str,
        ip: str,
        auth_config: Dict[str, str],
        docker_user: Optional[str] = None,
    ):
        """Remove authentication information for cluster from ~/.sky/ssh/<cluster_name>.

        For backward compatibility also remove the config from ~/.ssh/config if it exists.

        If no existing host matching the provided specification is found, then
        nothing is removed.

        Args:
            ip: Head node's IP address.
            auth_config: read_yaml(handle.cluster_yaml)['auth']
            docker_user: If not None, use this user to ssh into the docker
        """
        cluster_config_path = os.path.expanduser(
            cls.ssh_cluster_path.format(cluster_name))
        common_utils.remove_file_if_exists(cluster_config_path)

        # Ensures backward compatibility: before #2706, we wrote the config of SkyPilot clusters
        # directly in ~/.ssh/config. For these clusters, we should clean up the config.
        # TODO: Remove this after 0.6.0
        cls._remove_stale_cluster_config_for_backward_compatibility(
            cluster_name, ip, auth_config, docker_user)


def _replace_yaml_dicts(
        new_yaml: str, old_yaml: str, restore_key_names: Set[str],
        restore_key_names_exceptions: Sequence[Tuple[str, ...]]) -> str:
    """Replaces 'new' with 'old' for all keys in restore_key_names.

    The replacement will be applied recursively and only for the blocks
    with the key in key_names, and have the same ancestors in both 'new'
    and 'old' YAML tree.

    The restore_key_names_exceptions is a list of key names that should not
    be restored, i.e. those keys will be reset to the value in 'new' YAML
    tree after the replacement.
    """

    def _restore_block(new_block: Dict[str, Any], old_block: Dict[str, Any]):
        for key, value in new_block.items():
            if key in restore_key_names:
                if key in old_block:
                    new_block[key] = old_block[key]
                else:
                    del new_block[key]
            elif isinstance(value, dict):
                if key in old_block:
                    _restore_block(value, old_block[key])

    new_config = yaml.safe_load(new_yaml)
    old_config = yaml.safe_load(old_yaml)
    excluded_results = {}
    # Find all key values excluded from restore
    for exclude_restore_key_name_list in restore_key_names_exceptions:
        excluded_result = new_config
        found_excluded_key = True
        for key in exclude_restore_key_name_list:
            if (not isinstance(excluded_result, dict) or
                    key not in excluded_result):
                found_excluded_key = False
                break
            excluded_result = excluded_result[key]
        if found_excluded_key:
            excluded_results[exclude_restore_key_name_list] = excluded_result

    # Restore from old config
    _restore_block(new_config, old_config)

    # Revert the changes for the excluded key values
    for exclude_restore_key_name, value in excluded_results.items():
        curr = new_config
        for key in exclude_restore_key_name[:-1]:
            curr = curr[key]
        curr[exclude_restore_key_name[-1]] = value
    return common_utils.dump_yaml_str(new_config)


# TODO: too many things happening here - leaky abstraction. Refactor.
@timeline.event
def write_cluster_config(
        to_provision: 'resources.Resources',
        num_nodes: int,
        cluster_config_template: str,
        cluster_name: str,
        local_wheel_path: pathlib.Path,
        wheel_hash: str,
        region: Optional[clouds.Region] = None,
        zones: Optional[List[clouds.Zone]] = None,
        dryrun: bool = False,
        keep_launch_fields_in_existing_config: bool = True) -> Dict[str, str]:
    """Fills in cluster configuration templates and writes them out.

    Returns: {provisioner: path to yaml, the provisioning spec}.
      'provisioner' can be
        - 'ray'
        - 'tpu-create-script' (if TPU is requested)
        - 'tpu-delete-script' (if TPU is requested)
    Raises:
        exceptions.ResourcesUnavailableError: if the region/zones requested does
            not appear in the catalog, or an ssh_proxy_command is specified but
            not for the given region, or GPUs are requested in a Kubernetes
            cluster but the cluster does not have nodes labeled with GPU types.
    """
    # task.best_resources may not be equal to to_provision if the user
    # is running a job with less resources than the cluster has.
    cloud = to_provision.cloud
    assert cloud is not None, to_provision

    cluster_name_on_cloud = common_utils.make_cluster_name_on_cloud(
        cluster_name, max_length=cloud.max_cluster_name_length())

    # This can raise a ResourcesUnavailableError when:
    #  * The region/zones requested does not appear in the catalog. It can be
    #    triggered if the user changed the catalog file while there is a cluster
    #    in the removed region/zone.
    #  * GPUs are requested in a Kubernetes cluster but the cluster does not
    #    have nodes labeled with GPU types.
    #
    # TODO(zhwu): We should change the exception type to a more specific one, as
    # the ResourcesUnavailableError is overly used. Also, it would be better to
    # move the check out of this function, i.e. the caller should be responsible
    # for the validation.
    # TODO(tian): Move more cloud agnostic vars to resources.py.
    resources_vars = to_provision.make_deploy_variables(cluster_name_on_cloud,
                                                        region, zones)
    config_dict = {}

    azure_subscription_id = None
    if isinstance(cloud, clouds.Azure):
        azure_subscription_id = cloud.get_project_id(dryrun=dryrun)

    gcp_project_id = None
    if isinstance(cloud, clouds.GCP):
        gcp_project_id = cloud.get_project_id(dryrun=dryrun)

    specific_reservations = set(
        skypilot_config.get_nested(('gcp', 'specific_reservations'), set()))

    reservations = to_provision.get_reservations_available_resources(
        specific_reservations)

    filtered_specific_reservations = [
        r for r, available_resources in reservations.items()
        if r in specific_reservations and available_resources > 0
    ]

    assert cluster_name is not None
    credentials = sky_check.get_cloud_credential_file_mounts()

    ip_list = None
    auth_config = {'ssh_private_key': auth.PRIVATE_SSH_KEY_PATH}
    if isinstance(cloud, clouds.Local):
        ip_list = onprem_utils.get_local_ips(cluster_name)
        auth_config = onprem_utils.get_local_auth_config(cluster_name)
    region_name = resources_vars.get('region')

    yaml_path = _get_yaml_path_from_cluster_name(cluster_name)

    # Retrieve the ssh_proxy_command for the given cloud / region.
    ssh_proxy_command_config = skypilot_config.get_nested(
        (str(cloud).lower(), 'ssh_proxy_command'), None)
    if (isinstance(ssh_proxy_command_config, str) or
            ssh_proxy_command_config is None):
        ssh_proxy_command = ssh_proxy_command_config
    else:
        # ssh_proxy_command_config: Dict[str, str], region_name -> command
        # This type check is done by skypilot_config at config load time.

        # There are two cases:
        if keep_launch_fields_in_existing_config:
            # (1) We're re-provisioning an existing cluster.
            #
            # We use None for ssh_proxy_command, which will be restored to the
            # cluster's original value later by _replace_yaml_dicts().
            ssh_proxy_command = None
        else:
            # (2) We're launching a new cluster.
            #
            # Resources.get_valid_regions_for_launchable() respects the keys (regions)
            # in ssh_proxy_command in skypilot_config. So here we add an assert.
            assert region_name in ssh_proxy_command_config, (
                region_name, ssh_proxy_command_config)
            ssh_proxy_command = ssh_proxy_command_config[region_name]
    logger.debug(f'Using ssh_proxy_command: {ssh_proxy_command!r}')

    # User-supplied instance tags.
    instance_tags = {}
    instance_tags = skypilot_config.get_nested(
        (str(cloud).lower(), 'instance_tags'), {})
    if not isinstance(instance_tags, dict):
        with ux_utils.print_exception_no_traceback():
            raise ValueError('Custom instance_tags in config.yaml should '
                             f'be a dict, but received {type(instance_tags)}.')

    # Dump the Ray ports to a file for Ray job submission
    dump_port_command = (
        f'python -c \'import json, os; json.dump({constants.SKY_REMOTE_RAY_PORT_DICT_STR}, '
        f'open(os.path.expanduser("{constants.SKY_REMOTE_RAY_PORT_FILE}"), "w"))\''
    )

    # For TPU nodes. TPU VMs do not need TPU_NAME.
    tpu_node_name = resources_vars.get('tpu_name')
    if gcp_utils.is_tpu(to_provision) and not gcp_utils.is_tpu_vm(to_provision):
        if tpu_node_name is None:
            tpu_node_name = cluster_name

    # Use a tmp file path to avoid incomplete YAML file being re-used in the
    # future.
    tmp_yaml_path = yaml_path + '.tmp'
    fill_template(
        cluster_config_template,
        dict(
            resources_vars,
            **{
                'cluster_name_on_cloud': cluster_name_on_cloud,
                'num_nodes': num_nodes,
                'disk_size': to_provision.disk_size,
                # If the current code is run by controller, propagate the real
                # calling user which should've been passed in as the
                # SKYPILOT_USER env var (see
                # controller_utils.shared_controller_vars_to_fill().
                'user': common_utils.get_cleaned_username(
                    os.environ.get(constants.USER_ENV_VAR, '')),

                # Networking configs
                'use_internal_ips': skypilot_config.get_nested(
                    (str(cloud).lower(), 'use_internal_ips'), False),
                'ssh_proxy_command': ssh_proxy_command,
                'vpc_name': skypilot_config.get_nested(
                    (str(cloud).lower(), 'vpc_name'), None),

                # User-supplied instance tags.
                'instance_tags': instance_tags,

                # Azure only:
                'azure_subscription_id': azure_subscription_id,
                'resource_group': f'{cluster_name}-{region_name}',

                # GCP only:
                'gcp_project_id': gcp_project_id,
                'specific_reservations': filtered_specific_reservations,
                'tpu_node_name': tpu_node_name,

                # Conda setup
                'conda_installation_commands':
                    constants.CONDA_INSTALLATION_COMMANDS,

                # Port of Ray (GCS server).
                # Ray's default port 6379 is conflicted with Redis.
                'ray_port': constants.SKY_REMOTE_RAY_PORT,
                'ray_dashboard_port': constants.SKY_REMOTE_RAY_DASHBOARD_PORT,
                'ray_temp_dir': constants.SKY_REMOTE_RAY_TEMPDIR,
                'dump_port_command': dump_port_command,
                # Ray version.
                'ray_version': constants.SKY_REMOTE_RAY_VERSION,
                # Cloud credentials for cloud storage.
                'credentials': credentials,
                # Sky remote utils.
                'sky_remote_path': SKY_REMOTE_PATH,
                'sky_local_path': str(local_wheel_path),
                # Add yaml file path to the template variables.
                'sky_ray_yaml_remote_path':
                    cluster_yaml_utils.SKY_CLUSTER_YAML_REMOTE_PATH,
                'sky_ray_yaml_local_path':
                    tmp_yaml_path
                    if not isinstance(cloud, clouds.Local) else yaml_path,
                'sky_version': str(version.parse(sky.__version__)),
                'sky_wheel_hash': wheel_hash,
                # Local IP handling (optional).
                'head_ip': None if ip_list is None else ip_list[0],
                'worker_ips': None if ip_list is None else ip_list[1:],
                # Authentication (optional).
                **auth_config,
            }),
        output_path=tmp_yaml_path)
    config_dict['cluster_name'] = cluster_name
    config_dict['ray'] = yaml_path
    if dryrun:
        # If dryrun, return the unfinished tmp yaml path.
        config_dict['ray'] = tmp_yaml_path
        return config_dict
    _add_auth_to_cluster_config(cloud, tmp_yaml_path)

    # Restore the old yaml content for backward compatibility.
    if os.path.exists(yaml_path) and keep_launch_fields_in_existing_config:
        with open(yaml_path, 'r') as f:
            old_yaml_content = f.read()
        with open(tmp_yaml_path, 'r') as f:
            new_yaml_content = f.read()
        restored_yaml_content = _replace_yaml_dicts(
            new_yaml_content, old_yaml_content,
            _RAY_YAML_KEYS_TO_RESTORE_FOR_BACK_COMPATIBILITY,
            _RAY_YAML_KEYS_TO_RESTORE_EXCEPTIONS)
        with open(tmp_yaml_path, 'w') as f:
            f.write(restored_yaml_content)

    # Read the cluster name from the tmp yaml file, to take the backward
    # compatbility restortion above into account.
    # TODO: remove this after 2 minor releases, 0.5.0.
    yaml_config = common_utils.read_yaml(tmp_yaml_path)
    config_dict['cluster_name_on_cloud'] = yaml_config['cluster_name']

    # Optimization: copy the contents of source files in file_mounts to a
    # special dir, and upload that as the only file_mount instead. Delay
    # calling this optimization until now, when all source files have been
    # written and their contents finalized.
    #
    # Note that the ray yaml file will be copied into that special dir (i.e.,
    # uploaded as part of the file_mounts), so the restore for backward
    # compatibility should go before this call.
    if not isinstance(cloud, clouds.Local):
        # Only optimize the file mounts for public clouds now, as local has not
        # been fully tested yet.
        _optimize_file_mounts(tmp_yaml_path)

    # Rename the tmp file to the final YAML path.
    os.rename(tmp_yaml_path, yaml_path)
    usage_lib.messages.usage.update_ray_yaml(yaml_path)
<<<<<<< HEAD

    # For TPU nodes. TPU VMs do not need TPU_NAME.
    if (resources_vars.get('tpu_type') is not None and
            resources_vars.get('tpu_vm') is None):
        tpu_name = resources_vars.get('tpu_name')
        if tpu_name is None:
            tpu_name = cluster_name

        user_file_dir = os.path.expanduser(f'{constants.SKY_USER_FILE_PATH}/')

        # We do not import the module under sky.skylet.providers globally as we
        # need to avoid importing ray module (extras like skypilot[aws] has
        # removed the Ray dependency).
        # pylint: disable=import-outside-toplevel
        from sky.skylet.providers.gcp import config as gcp_config
        config = common_utils.read_yaml(os.path.expanduser(config_dict['ray']))
        vpc_name = None
        try:
            vpc_name, _ = gcp_config.get_usable_vpc_and_subnet(config)
        except RuntimeError as e:
            # Launching a TPU and encountering a bootstrap-phase error, no point
            # in failover unless:
            # TODO(zongheng): handle failover when multi-resource is added.
            with ux_utils.print_exception_no_traceback():
                raise e

        scripts = []
        for template_name in ('gcp-tpu-create.sh.j2', 'gcp-tpu-delete.sh.j2'):
            script_path = os.path.join(user_file_dir, template_name).replace(
                '.sh.j2', f'.{cluster_name}.sh')
            fill_template(
                template_name,
                dict(
                    resources_vars, **{
                        'tpu_name': tpu_name,
                        'gcp_project_id': gcp_project_id,
                        'vpc_name': vpc_name,
                    }),
                # Use new names for TPU scripts so that different runs can use
                # different TPUs.  Put in constants.SKY_USER_FILE_PATH to be
                # consistent with cluster yamls.
                output_path=script_path,
            )
            scripts.append(script_path)

        config_dict['tpu-create-script'] = scripts[0]
        config_dict['tpu-delete-script'] = scripts[1]
        config_dict['tpu_name'] = tpu_name
=======
>>>>>>> 488e2fe1
    return config_dict


def _add_auth_to_cluster_config(cloud: clouds.Cloud, cluster_config_file: str):
    """Adds SSH key info to the cluster config.

    This function's output removes comments included in the jinja2 template.
    """
    config = common_utils.read_yaml(cluster_config_file)
    # Check the availability of the cloud type.
    if isinstance(cloud, (clouds.AWS, clouds.OCI, clouds.SCP)):
        config = auth.configure_ssh_info(config)
    elif isinstance(cloud, clouds.GCP):
        config = auth.setup_gcp_authentication(config)
    elif isinstance(cloud, clouds.Azure):
        config = auth.setup_azure_authentication(config)
    elif isinstance(cloud, clouds.Lambda):
        config = auth.setup_lambda_authentication(config)
    elif isinstance(cloud, clouds.Kubernetes):
        config = auth.setup_kubernetes_authentication(config)
    elif isinstance(cloud, clouds.IBM):
        config = auth.setup_ibm_authentication(config)
    elif isinstance(cloud, clouds.RunPod):
        config = auth.setup_runpod_authentication(config)
    else:
        assert isinstance(cloud, clouds.Local), cloud
        # Local cluster case, authentication is already filled by the user
        # in the local cluster config (in ~/.sky/local/...). There is no need
        # for Sky to generate authentication.
        pass
    common_utils.dump_yaml(cluster_config_file, config)


def get_run_timestamp() -> str:
    return 'sky-' + datetime.now().strftime('%Y-%m-%d-%H-%M-%S-%f')


def get_timestamp_from_run_timestamp(run_timestamp: str) -> float:
    return datetime.strptime(
        run_timestamp.partition('-')[2], '%Y-%m-%d-%H-%M-%S-%f').timestamp()


def _count_healthy_nodes_from_ray(output: str,
                                  is_local_cloud: bool = False
                                 ) -> Tuple[int, int]:
    """Count the number of healthy nodes from the output of `ray status`."""

    def get_ready_nodes_counts(pattern, output):
        result = pattern.findall(output)
        if not result:
            return 0
        assert len(result) == 1, result
        return int(result[0])

    # Check if the ray cluster is started with ray autoscaler. In new
    # provisioner (#1702) and local mode, we started the ray cluster without ray
    # autoscaler.
    # If ray cluster is started with ray autoscaler, the output will be:
    #  1 ray.head.default
    #  ...
    # TODO(zhwu): once we deprecate the old provisioner, we can remove this
    # check.
    ray_autoscaler_head = get_ready_nodes_counts(_LAUNCHED_HEAD_PATTERN, output)
    is_local_ray_cluster = ray_autoscaler_head == 0

    if is_local_ray_cluster or is_local_cloud:
        # Ray cluster is launched with new provisioner
        # For new provisioner and local mode, the output will be:
        #  1 node_xxxx
        #  1 node_xxxx
        ready_head = 0
        ready_workers = _LAUNCHED_LOCAL_WORKER_PATTERN.findall(output)
        ready_workers = len(ready_workers)
        if is_local_ray_cluster:
            ready_head = 1
            ready_workers -= 1
        return ready_head, ready_workers

    # Count number of nodes by parsing the output of `ray status`. The output
    # looks like:
    #   1 ray.head.default
    #   2 ray.worker.default
    ready_head = ray_autoscaler_head
    ready_workers = get_ready_nodes_counts(_LAUNCHED_WORKER_PATTERN, output)
    ready_reserved_workers = get_ready_nodes_counts(
        _LAUNCHED_RESERVED_WORKER_PATTERN, output)
    ready_workers += ready_reserved_workers
    assert ready_head <= 1, f'#head node should be <=1 (Got {ready_head}).'
    return ready_head, ready_workers


def get_docker_user(ip: str, cluster_config_file: str) -> str:
    """Find docker container username."""
    ssh_credentials = ssh_credential_from_yaml(cluster_config_file)
    runner = command_runner.SSHCommandRunner(ip, port=22, **ssh_credentials)
    container_name = constants.DEFAULT_DOCKER_CONTAINER_NAME
    whoami_returncode, whoami_stdout, whoami_stderr = runner.run(
        f'sudo docker exec {container_name} whoami',
        stream_logs=False,
        require_outputs=True)
    assert whoami_returncode == 0, (
        f'Failed to get docker container user. Return '
        f'code: {whoami_returncode}, Error: {whoami_stderr}')
    docker_user = whoami_stdout.strip()
    logger.debug(f'Docker container user: {docker_user}')
    return docker_user


@timeline.event
def wait_until_ray_cluster_ready(
    cluster_config_file: str,
    num_nodes: int,
    log_path: str,
    is_local_cloud: bool = False,
    nodes_launching_progress_timeout: Optional[int] = None,
) -> Tuple[bool, Optional[str]]:
    """Wait until the ray cluster is set up on VMs or in containers.

    Returns:  whether the entire ray cluster is ready, and docker username
    if launched with docker.
    """
    # Manually fetching head ip instead of using `ray exec` to avoid the bug
    # that `ray exec` fails to connect to the head node after some workers
    # launched especially for Azure.
    try:
        head_ip = _query_head_ip_with_retries(
            cluster_config_file, max_attempts=WAIT_HEAD_NODE_IP_MAX_ATTEMPTS)
    except exceptions.FetchIPError as e:
        logger.error(common_utils.format_exception(e))
        return False, None  # failed

    config = common_utils.read_yaml(cluster_config_file)

    docker_user = None
    if 'docker' in config:
        docker_user = get_docker_user(head_ip, cluster_config_file)

    if num_nodes <= 1:
        return True, docker_user

    ssh_credentials = ssh_credential_from_yaml(cluster_config_file, docker_user)
    last_nodes_so_far = 0
    start = time.time()
    runner = command_runner.SSHCommandRunner(head_ip,
                                             port=22,
                                             **ssh_credentials)
    with rich_utils.safe_status(
            '[bold cyan]Waiting for workers...') as worker_status:
        while True:
            rc, output, stderr = runner.run(
                instance_setup.RAY_STATUS_WITH_SKY_RAY_PORT_COMMAND,
                log_path=log_path,
                stream_logs=False,
                require_outputs=True,
                separate_stderr=True)
            subprocess_utils.handle_returncode(
                rc, instance_setup.RAY_STATUS_WITH_SKY_RAY_PORT_COMMAND,
                'Failed to run ray status on head node.', stderr)
            logger.debug(output)

            ready_head, ready_workers = _count_healthy_nodes_from_ray(
                output, is_local_cloud=is_local_cloud)

            worker_status.update('[bold cyan]'
                                 f'{ready_workers} out of {num_nodes - 1} '
                                 'workers ready')

            # In the local case, ready_head=0 and ready_workers=num_nodes. This
            # is because there is no matching regex for _LAUNCHED_HEAD_PATTERN.
            if ready_head + ready_workers == num_nodes:
                # All nodes are up.
                break

            # Pending workers that have been launched by ray up.
            found_ips = _LAUNCHING_IP_PATTERN.findall(output)
            pending_workers = len(found_ips)

            # TODO(zhwu): Handle the case where the following occurs, where ray
            # cluster is not correctly started on the cluster.
            # Pending:
            #  172.31.9.121: ray.worker.default, uninitialized
            nodes_so_far = ready_head + ready_workers + pending_workers

            # Check the number of nodes that are fetched. Timeout if no new
            # nodes fetched in a while (nodes_launching_progress_timeout),
            # though number of nodes_so_far is still not as expected.
            if nodes_so_far > last_nodes_so_far:
                # Reset the start time if the number of launching nodes
                # changes, i.e. new nodes are launched.
                logger.debug('Reset start time, as new nodes are launched. '
                             f'({last_nodes_so_far} -> {nodes_so_far})')
                start = time.time()
                last_nodes_so_far = nodes_so_far
            elif (nodes_launching_progress_timeout is not None and
                  time.time() - start > nodes_launching_progress_timeout and
                  nodes_so_far != num_nodes):
                logger.error(
                    'Timed out: waited for more than '
                    f'{nodes_launching_progress_timeout} seconds for new '
                    'workers to be provisioned, but no progress.')
                return False, None  # failed

            if '(no pending nodes)' in output and '(no failures)' in output:
                # Bug in ray autoscaler: e.g., on GCP, if requesting 2 nodes
                # that GCP can satisfy only by half, the worker node would be
                # forgotten. The correct behavior should be for it to error out.
                logger.error(
                    'Failed to launch multiple nodes on '
                    'GCP due to a nondeterministic bug in ray autoscaler.')
                return False, None  # failed
            time.sleep(10)
    return True, docker_user  # success


def ssh_credential_from_yaml(cluster_yaml: str,
                             docker_user: Optional[str] = None
                            ) -> Dict[str, Any]:
    """Returns ssh_user, ssh_private_key and ssh_control name."""
    config = common_utils.read_yaml(cluster_yaml)
    auth_section = config['auth']
    ssh_user = auth_section['ssh_user'].strip()
    ssh_private_key = auth_section.get('ssh_private_key')
    ssh_control_name = config.get('cluster_name', '__default__')
    ssh_proxy_command = auth_section.get('ssh_proxy_command')
    credentials = {
        'ssh_user': ssh_user,
        'ssh_private_key': ssh_private_key,
        'ssh_control_name': ssh_control_name,
        'ssh_proxy_command': ssh_proxy_command,
    }
    if docker_user is not None:
        credentials['docker_user'] = docker_user
    ssh_provider_module = config['provider']['module']
    # If we are running ssh command on kubernetes node.
    if 'kubernetes' in ssh_provider_module:
        credentials['disable_control_master'] = True
    return credentials


def parallel_data_transfer_to_nodes(
    runners: List[command_runner.SSHCommandRunner],
    source: Optional[str],
    target: str,
    cmd: Optional[str],
    run_rsync: bool,
    *,
    action_message: str,
    # Advanced options.
    log_path: str = os.devnull,
    stream_logs: bool = False,
):
    """Runs a command on all nodes and optionally runs rsync from src->dst.

    Args:
        runners: A list of SSHCommandRunner objects that represent multiple nodes.
        source: Optional[str]; Source for rsync on local node
        target: str; Destination on remote node for rsync
        cmd: str; Command to be executed on all nodes
        action_message: str; Message to be printed while the command runs
        log_path: str; Path to the log file
        stream_logs: bool; Whether to stream logs to stdout
    """
    fore = colorama.Fore
    style = colorama.Style

    origin_source = source

    def _sync_node(runner: 'command_runner.SSHCommandRunner') -> None:
        if cmd is not None:
            rc, stdout, stderr = runner.run(cmd,
                                            log_path=log_path,
                                            stream_logs=stream_logs,
                                            require_outputs=True)
            err_msg = ('Failed to run command before rsync '
                       f'{origin_source} -> {target}. '
                       'Ensure that the network is stable, then retry.')
            if log_path != os.devnull:
                err_msg += f' See logs in {log_path}'
            subprocess_utils.handle_returncode(rc,
                                               cmd,
                                               err_msg,
                                               stderr=stdout + stderr)

        if run_rsync:
            assert source is not None
            # TODO(zhwu): Optimize for large amount of files.
            # zip / transfer / unzip
            runner.rsync(
                source=source,
                target=target,
                up=True,
                log_path=log_path,
                stream_logs=stream_logs,
            )

    num_nodes = len(runners)
    plural = 's' if num_nodes > 1 else ''
    message = (f'{fore.CYAN}{action_message} (to {num_nodes} node{plural})'
               f': {style.BRIGHT}{origin_source}{style.RESET_ALL} -> '
               f'{style.BRIGHT}{target}{style.RESET_ALL}')
    logger.info(message)
    with rich_utils.safe_status(f'[bold cyan]{action_message}[/]'):
        subprocess_utils.run_in_parallel(_sync_node, runners)


def check_local_gpus() -> bool:
    """Checks if GPUs are available locally.

    Returns whether GPUs are available on the local machine by checking
    if nvidia-smi is installed and returns zero return code.

    Returns True if nvidia-smi is installed and returns zero return code,
    False if not.
    """
    is_functional = False
    installation_check = subprocess.run(['which', 'nvidia-smi'],
                                        stdout=subprocess.DEVNULL,
                                        stderr=subprocess.DEVNULL,
                                        check=False)
    is_installed = installation_check.returncode == 0
    if is_installed:
        execution_check = subprocess.run(['nvidia-smi'],
                                         stdout=subprocess.DEVNULL,
                                         stderr=subprocess.DEVNULL,
                                         check=False)
        is_functional = execution_check.returncode == 0
    return is_functional


def generate_cluster_name():
    # TODO: change this ID formatting to something more pleasant.
    # User name is helpful in non-isolated accounts, e.g., GCP, Azure.
    return f'sky-{uuid.uuid4().hex[:4]}-{common_utils.get_cleaned_username()}'


def _query_head_ip_with_retries(cluster_yaml: str,
                                max_attempts: int = 1) -> str:
    """Returns the IP of the head node by querying the cloud.

    Raises:
      exceptions.FetchIPError: if we failed to get the head IP.
    """
    backoff = common_utils.Backoff(initial_backoff=5, max_backoff_factor=5)
    for i in range(max_attempts):
        try:
            full_cluster_yaml = str(pathlib.Path(cluster_yaml).expanduser())
            out = subprocess_utils.run(
                f'ray get-head-ip {full_cluster_yaml!r}',
                stdout=subprocess.PIPE,
                stderr=subprocess.DEVNULL).stdout.decode().strip()
            head_ip_list = re.findall(IP_ADDR_REGEX, out)
            if len(head_ip_list) > 1:
                # This could be triggered if e.g., some logging is added in
                # skypilot_config, a module that has some code executed
                # whenever `sky` is imported.
                logger.warning(
                    'Detected more than 1 IP from the output of '
                    'the `ray get-head-ip` command. This could '
                    'happen if there is extra output from it, '
                    'which should be inspected below.\nProceeding with '
                    f'the last detected IP ({head_ip_list[-1]}) as head IP.'
                    f'\n== Output ==\n{out}'
                    f'\n== Output ends ==')
                head_ip_list = head_ip_list[-1:]
            assert 1 == len(head_ip_list), (out, head_ip_list)
            head_ip = head_ip_list[0]
            break
        except subprocess.CalledProcessError as e:
            if i == max_attempts - 1:
                raise exceptions.FetchIPError(
                    reason=exceptions.FetchIPError.Reason.HEAD) from e
            # Retry if the cluster is not up yet.
            logger.debug('Retrying to get head ip.')
            time.sleep(backoff.current_backoff())
    return head_ip


@timeline.event
def get_node_ips(
        cluster_yaml: str,
        expected_num_nodes: int,
        # TODO: remove this argument once we remove the legacy on-prem
        # support.
        handle: 'cloud_vm_ray_backend.CloudVmRayResourceHandle',
        head_ip_max_attempts: int = 1,
        worker_ip_max_attempts: int = 1,
        get_internal_ips: bool = False) -> List[str]:
    """Returns the IPs of all nodes in the cluster, with head node at front.

    Args:
        cluster_yaml: Path to the cluster yaml.
        expected_num_nodes: Expected number of nodes in the cluster.
        handle: Cloud VM Ray resource handle. It is only required for on-prem
            clusters.
        head_ip_max_attempts: Max attempts to get head ip.
        worker_ip_max_attempts: Max attempts to get worker ips.
        get_internal_ips: Whether to get internal IPs. When False, it is still
            possible to get internal IPs if the cluster does not have external
            IPs.

    Raises:
        exceptions.FetchIPError: if we failed to get the IPs. e.reason is
            HEAD or WORKER.
    """
    ray_config = common_utils.read_yaml(cluster_yaml)
    # Use the new provisioner for AWS.
    provider_name = cluster_yaml_utils.get_provider_name(ray_config)
    cloud = cloud_registry.CLOUD_REGISTRY.from_str(provider_name)
    assert cloud is not None, provider_name

    if cloud.PROVISIONER_VERSION >= clouds.ProvisionerVersion.SKYPILOT:
        metadata = provision_lib.get_cluster_info(
            provider_name, ray_config['provider']['region'],
            ray_config['cluster_name'], ray_config['provider'])
        if len(metadata.instances) < expected_num_nodes:
            # Simulate the exception when Ray head node is not up.
            raise exceptions.FetchIPError(exceptions.FetchIPError.Reason.HEAD)
        return metadata.get_feasible_ips(get_internal_ips)

    if get_internal_ips:
        with tempfile.NamedTemporaryFile(mode='w', delete=False) as f:
            ray_config['provider']['use_internal_ips'] = True
            yaml.dump(ray_config, f)
            cluster_yaml = f.name

    # Check the network connection first to avoid long hanging time for
    # ray get-head-ip below, if a long-lasting network connection failure
    # happens.
    check_network_connection()
    head_ip = _query_head_ip_with_retries(cluster_yaml,
                                          max_attempts=head_ip_max_attempts)
    head_ip_list = [head_ip]
    if expected_num_nodes > 1:
        backoff = common_utils.Backoff(initial_backoff=5, max_backoff_factor=5)

        for retry_cnt in range(worker_ip_max_attempts):
            try:
                full_cluster_yaml = str(pathlib.Path(cluster_yaml).expanduser())
                proc = subprocess_utils.run(
                    f'ray get-worker-ips {full_cluster_yaml!r}',
                    stdout=subprocess.PIPE,
                    stderr=subprocess.PIPE)
                out = proc.stdout.decode()
                break
            except subprocess.CalledProcessError as e:
                if retry_cnt == worker_ip_max_attempts - 1:
                    raise exceptions.FetchIPError(
                        exceptions.FetchIPError.Reason.WORKER) from e
                # Retry if the ssh is not ready for the workers yet.
                backoff_time = backoff.current_backoff()
                logger.debug('Retrying to get worker ip '
                             f'[{retry_cnt}/{worker_ip_max_attempts}] in '
                             f'{backoff_time} seconds.')
                time.sleep(backoff_time)
        worker_ips = re.findall(IP_ADDR_REGEX, out)
        # Ray Autoscaler On-prem Bug: ray-get-worker-ips outputs nothing!
        # Workaround: List of IPs are shown in Stderr
        cluster_name = os.path.basename(cluster_yaml).split('.')[0]
        if ((handle is not None and hasattr(handle, 'local_handle') and
             handle.local_handle is not None) or
                onprem_utils.check_if_local_cloud(cluster_name)):
            out = proc.stderr.decode()
            worker_ips = re.findall(IP_ADDR_REGEX, out)
            # Remove head ip from worker ip list.
            for i, ip in enumerate(worker_ips):
                if ip == head_ip_list[0]:
                    del worker_ips[i]
                    break
        if len(worker_ips) != expected_num_nodes - 1:
            n = expected_num_nodes - 1
            if len(worker_ips) > n:
                # This could be triggered if e.g., some logging is added in
                # skypilot_config, a module that has some code executed whenever
                # `sky` is imported.
                logger.warning(
                    f'Expected {n} worker IP(s); found '
                    f'{len(worker_ips)}: {worker_ips}'
                    '\nThis could happen if there is extra output from '
                    '`ray get-worker-ips`, which should be inspected below.'
                    f'\n== Output ==\n{out}'
                    f'\n== Output ends ==')
                logger.warning(f'\nProceeding with the last {n} '
                               f'detected IP(s): {worker_ips[-n:]}.')
                worker_ips = worker_ips[-n:]
            else:
                raise exceptions.FetchIPError(
                    exceptions.FetchIPError.Reason.WORKER)
    else:
        worker_ips = []
    return head_ip_list + worker_ips


def check_network_connection():
    # Tolerate 3 retries as it is observed that connections can fail.
    adapter = adapters.HTTPAdapter(max_retries=retry_lib.Retry(total=3))
    http = requests.Session()
    http.mount('https://', adapter)
    http.mount('http://', adapter)
    for i, ip in enumerate(_TEST_IP_LIST):
        try:
            http.head(ip, timeout=3)
            return
        except (requests.Timeout, requests.exceptions.ConnectionError) as e:
            if i == len(_TEST_IP_LIST) - 1:
                raise exceptions.NetworkError('Could not refresh the cluster. '
                                              'Network seems down.') from e


def check_owner_identity(cluster_name: str) -> None:
    """Check if current user is the same as the user who created the cluster.

    Raises:
        exceptions.ClusterOwnerIdentityMismatchError: if the current user is
          not the same as the user who created the cluster.
        exceptions.CloudUserIdentityError: if we fail to get the current user
          identity.
    """
    if env_options.Options.SKIP_CLOUD_IDENTITY_CHECK.get():
        return
    record = global_user_state.get_cluster_from_name(cluster_name)
    if record is None:
        return
    handle = record['handle']
    if not isinstance(handle, backends.CloudVmRayResourceHandle):
        return

    cloud = handle.launched_resources.cloud
    current_user_identity = cloud.get_current_user_identity()
    owner_identity = record['owner']
    if current_user_identity is None:
        # Skip the check if the cloud does not support user identity.
        return
    # The user identity can be None, if the cluster is created by an older
    # version of SkyPilot. In that case, we set the user identity to the
    # current one.
    # NOTE: a user who upgrades SkyPilot and switches to a new cloud identity
    # immediately without `sky status --refresh` first, will cause a leakage
    # of the existing cluster. We deem this an acceptable tradeoff mainly
    # because multi-identity is not common (at least at the moment).
    if owner_identity is None:
        global_user_state.set_owner_identity_for_cluster(
            cluster_name, current_user_identity)
    else:
        assert isinstance(owner_identity, list)
        # It is OK if the owner identity is shorter, which will happen when
        # the cluster is launched before #1808. In that case, we only check
        # the same length (zip will stop at the shorter one).
        for i, (owner,
                current) in enumerate(zip(owner_identity,
                                          current_user_identity)):
            # Clean up the owner identiy for the backslash and newlines, caused
            # by the cloud CLI output, e.g. gcloud.
            owner = owner.replace('\n', '').replace('\\', '')
            if owner == current:
                if i != 0:
                    logger.warning(
                        f'The cluster was owned by {owner_identity}, but '
                        f'a new identity {current_user_identity} is activated. We still '
                        'allow the operation as the two identities are likely to have '
                        'the same access to the cluster. Please be aware that this can '
                        'cause unexpected cluster leakage if the two identities are not '
                        'actually equivalent (e.g., belong to the same person).'
                    )
                if i != 0 or len(owner_identity) != len(current_user_identity):
                    # We update the owner of a cluster, when:
                    # 1. The strictest identty (i.e. the first one) does not
                    # match, but the latter ones match.
                    # 2. The length of the two identities are different, which
                    # will only happen when the cluster is launched before #1808.
                    # Update the user identity to avoid showing the warning above
                    # again.
                    global_user_state.set_owner_identity_for_cluster(
                        cluster_name, current_user_identity)
                return  # The user identity matches.
        with ux_utils.print_exception_no_traceback():
            raise exceptions.ClusterOwnerIdentityMismatchError(
                f'{cluster_name!r} ({cloud}) is owned by account '
                f'{owner_identity!r}, but the activated account '
                f'is {current_user_identity!r}.')


def tag_filter_for_cluster(cluster_name: str) -> Dict[str, str]:
    """Returns a tag filter for the cluster."""
    return {
        'ray-cluster-name': cluster_name,
    }


def _query_cluster_status_via_cloud_api(
    handle: 'cloud_vm_ray_backend.CloudVmRayResourceHandle'
) -> List[status_lib.ClusterStatus]:
    """Returns the status of the cluster.

    Raises:
        exceptions.ClusterStatusFetchingError: the cluster status cannot be
          fetched from the cloud provider.
    """
    cluster_name_on_cloud = handle.cluster_name_on_cloud
    cluster_name_in_hint = common_utils.cluster_name_in_hint(
        handle.cluster_name, cluster_name_on_cloud)
    # Use region and zone from the cluster config, instead of the
    # handle.launched_resources, because the latter may not be set
    # correctly yet.
    ray_config = common_utils.read_yaml(handle.cluster_yaml)
    provider_config = ray_config['provider']

    # Query the cloud provider.
    # TODO(suquark): move implementations of more clouds here
    cloud = handle.launched_resources.cloud
    assert cloud is not None, handle
    if cloud.STATUS_VERSION >= clouds.StatusVersion.SKYPILOT:
        cloud_name = repr(handle.launched_resources.cloud)
        try:
            node_status_dict = provision_lib.query_instances(
                cloud_name, cluster_name_on_cloud, provider_config)
            logger.debug(f'Querying {cloud_name} cluster '
                         f'{cluster_name_in_hint} '
                         f'status:\n{pprint.pformat(node_status_dict)}')
            node_statuses = list(node_status_dict.values())
        except Exception as e:  # pylint: disable=broad-except
            with ux_utils.print_exception_no_traceback():
                raise exceptions.ClusterStatusFetchingError(
                    f'Failed to query {cloud_name} cluster '
                    f'{cluster_name_in_hint} '
                    f'status: {common_utils.format_exception(e, use_bracket=True)}'
                )
    else:
        region = provider_config.get('region') or provider_config.get(
            'location')
        zone = ray_config['provider'].get('availability_zone')
        node_statuses = cloud.query_status(
            cluster_name_on_cloud,
            tag_filter_for_cluster(cluster_name_on_cloud), region, zone)
    return node_statuses


def check_can_clone_disk_and_override_task(
    cluster_name: str, target_cluster_name: Optional[str], task: 'task_lib.Task'
) -> Tuple['task_lib.Task', 'cloud_vm_ray_backend.CloudVmRayResourceHandle']:
    """Check if the task is compatible to clone disk from the source cluster.

    Args:
        cluster_name: The name of the cluster to clone disk from.
        target_cluster_name: The name of the target cluster.
        task: The task to check.

    Returns:
        The task to use and the resource handle of the source cluster.

    Raises:
        ValueError: If the source cluster does not exist.
        exceptions.NotSupportedError: If the source cluster is not valid or the
            task is not compatible to clone disk from the source cluster.
    """
    source_cluster_status, handle = refresh_cluster_status_handle(cluster_name)
    if source_cluster_status is None:
        with ux_utils.print_exception_no_traceback():
            raise ValueError(
                f'Cannot find cluster {cluster_name!r} to clone disk from.')

    if not isinstance(handle, backends.CloudVmRayResourceHandle):
        with ux_utils.print_exception_no_traceback():
            raise exceptions.NotSupportedError(
                f'Cannot clone disk from a non-cloud cluster {cluster_name!r}.')

    if source_cluster_status != status_lib.ClusterStatus.STOPPED:
        with ux_utils.print_exception_no_traceback():
            raise exceptions.NotSupportedError(
                f'Cannot clone disk from cluster {cluster_name!r} '
                f'({source_cluster_status!r}). Please stop the '
                f'cluster first: sky stop {cluster_name}')

    if target_cluster_name is not None:
        target_cluster_status, _ = refresh_cluster_status_handle(
            target_cluster_name)
        if target_cluster_status is not None:
            with ux_utils.print_exception_no_traceback():
                raise exceptions.NotSupportedError(
                    f'The target cluster {target_cluster_name!r} already exists. Cloning '
                    'disk is only supported when creating a new cluster. To fix: specify '
                    'a new target cluster name.')

    new_task_resources = []
    original_cloud = handle.launched_resources.cloud
    original_cloud.check_features_are_supported(
        handle.launched_resources,
        {clouds.CloudImplementationFeatures.CLONE_DISK_FROM_CLUSTER})

    assert original_cloud is not None, handle.launched_resources
    has_override = False
    has_disk_size_met = False
    has_cloud_met = False
    for task_resources in task.resources:
        if handle.launched_resources.disk_size > task_resources.disk_size:
            # The target cluster's disk should be at least as large as the source.
            continue
        has_disk_size_met = True
        if task_resources.cloud is not None and not original_cloud.is_same_cloud(
                task_resources.cloud):
            continue
        has_cloud_met = True

        override_param = {}
        if task_resources.cloud is None:
            override_param['cloud'] = original_cloud
        if task_resources.region is None:
            override_param['region'] = handle.launched_resources.region

        if override_param:
            logger.info(
                f'No cloud/region specified for the task {task_resources}. Using the same region '
                f'as source cluster {cluster_name!r}: '
                f'{handle.launched_resources.cloud}'
                f'({handle.launched_resources.region}).')
            has_override = True
        task_resources = task_resources.copy(**override_param)
        new_task_resources.append(task_resources)

    if not new_task_resources:
        if not has_disk_size_met:
            with ux_utils.print_exception_no_traceback():
                target_cluster_name_str = f' {target_cluster_name!r}'
                if target_cluster_name is None:
                    target_cluster_name_str = ''
                raise exceptions.NotSupportedError(
                    f'The target cluster{target_cluster_name_str} should have a disk size '
                    f'of at least {handle.launched_resources.disk_size} GB to clone the '
                    f'disk from {cluster_name!r}.')
        if not has_cloud_met:
            task_resources_cloud_str = '[' + ','.join(
                [f'{res.cloud}' for res in task.resources]) + ']'
            task_resources_str = '[' + ','.join(
                [f'{res}' for res in task.resources]) + ']'
            with ux_utils.print_exception_no_traceback():
                raise ValueError(
                    f'Cannot clone disk across cloud from {original_cloud} to '
                    f'{task_resources_cloud_str} for resources {task_resources_str}.'
                )
        assert False, 'Should not reach here.'
    # set the new_task_resources to be the same type (list or set) as the
    # original task.resources
    if has_override:
        task.set_resources(type(task.resources)(new_task_resources))
        # Reset the best_resources to triger re-optimization
        # later, so that the new task_resources will be used.
        task.best_resources = None
    return task, handle


def _update_cluster_status_no_lock(
        cluster_name: str) -> Optional[Dict[str, Any]]:
    """Updates the status of the cluster.

    Raises:
        exceptions.ClusterStatusFetchingError: the cluster status cannot be
          fetched from the cloud provider.
    """
    record = global_user_state.get_cluster_from_name(cluster_name)
    if record is None:
        return None
    handle = record['handle']
    if not isinstance(handle, backends.CloudVmRayResourceHandle):
        return record
    cluster_name = handle.cluster_name

    node_statuses = _query_cluster_status_via_cloud_api(handle)

    all_nodes_up = (all(
        status == status_lib.ClusterStatus.UP for status in node_statuses) and
                    len(node_statuses) == handle.launched_nodes)

    def run_ray_status_to_check_ray_cluster_healthy() -> bool:
        try:
            # TODO(zhwu): This function cannot distinguish transient network
            # error in ray's get IPs vs. ray runtime failing.

            # NOTE: fetching the IPs is very slow as it calls into
            # `ray get head-ip/worker-ips`. Using cached IPs is safe because
            # in the worst case we time out in the `ray status` SSH command
            # below.
            external_ips = handle.cached_external_ips
            # This happens when user interrupt the `sky launch` process before
            # the first time resources handle is written back to local database.
            # This is helpful when user interrupt after the provision is done
            # and before the skylet is restarted. After #2304 is merged, this
            # helps keep the cluster status to INIT after `sky status -r`, so
            # user will be notified that any auto stop/down might not be
            # triggered.
            if external_ips is None or len(external_ips) == 0:
                logger.debug(f'Refreshing status ({cluster_name!r}): No cached '
                             f'IPs found. Handle: {handle}')
                raise exceptions.FetchIPError(
                    reason=exceptions.FetchIPError.Reason.HEAD)

            # Potentially refresh the external SSH ports, in case the existing
            # cluster before #2491 was launched without external SSH ports
            # cached.
            external_ssh_ports = handle.external_ssh_ports()
            head_ssh_port = external_ssh_ports[0]

            # Check if ray cluster status is healthy.
            ssh_credentials = ssh_credential_from_yaml(handle.cluster_yaml,
                                                       handle.docker_user)

            runner = command_runner.SSHCommandRunner(external_ips[0],
                                                     **ssh_credentials,
                                                     port=head_ssh_port)
            rc, output, stderr = runner.run(
                instance_setup.RAY_STATUS_WITH_SKY_RAY_PORT_COMMAND,
                stream_logs=False,
                require_outputs=True,
                separate_stderr=True)
            if rc:
                raise RuntimeError(
                    f'Refreshing status ({cluster_name!r}): Failed to check '
                    f'ray cluster\'s healthiness with '
                    f'{instance_setup.RAY_STATUS_WITH_SKY_RAY_PORT_COMMAND}.\n'
                    f'-- stdout --\n{output}\n-- stderr --\n{stderr}')

            ready_head, ready_workers = _count_healthy_nodes_from_ray(output)
            total_nodes = handle.launched_nodes * handle.num_ips_per_node
            if ready_head + ready_workers == total_nodes:
                return True
            raise RuntimeError(
                f'Refreshing status ({cluster_name!r}): ray status not showing '
                f'all nodes ({ready_head + ready_workers}/'
                f'{total_nodes}); output: {output}; stderr: {stderr}')
        except exceptions.FetchIPError:
            logger.debug(
                f'Refreshing status ({cluster_name!r}) failed to get IPs.')
        except RuntimeError as e:
            logger.debug(str(e))
        except Exception as e:  # pylint: disable=broad-except
            # This can be raised by `external_ssh_ports()`, due to the
            # underlying call to kubernetes API.
            logger.debug(
                f'Refreshing status ({cluster_name!r}) failed: '
                f'{common_utils.format_exception(e, use_bracket=True)}')
        return False

    # Determining if the cluster is healthy (UP):
    #
    # For non-spot clusters: If ray status shows all nodes are healthy, it is
    # safe to set the status to UP as starting ray is the final step of sky
    # launch. But we found that ray status is way too slow (see NOTE below) so
    # we always query the cloud provider first which is faster.
    #
    # For spot clusters: the above can be unsafe because the Ray cluster may
    # remain healthy for a while before the cloud completely preempts the VMs.
    # We have mitigated this by again first querying the VM state from the cloud
    # provider.
    if all_nodes_up and run_ray_status_to_check_ray_cluster_healthy():
        # NOTE: all_nodes_up calculation is fast due to calling cloud CLI;
        # run_ray_status_to_check_all_nodes_up() is slow due to calling `ray get
        # head-ip/worker-ips`.
        record['status'] = status_lib.ClusterStatus.UP
        global_user_state.add_or_update_cluster(cluster_name,
                                                handle,
                                                requested_resources=None,
                                                ready=True,
                                                is_launch=False)
        return record

    # All cases below are transitioning the cluster to non-UP states.

    if len(node_statuses) > handle.launched_nodes:
        # Unexpected: in the queried region more than 1 cluster with the same
        # constructed name tag returned. This will typically not happen unless
        # users manually create a cluster with that constructed name or there
        # was a resource leak caused by different launch hash before #1671
        # was merged.
        #
        # (Technically speaking, even if returned num nodes <= num
        # handle.launched_nodes), not including the launch hash could mean the
        # returned nodes contain some nodes that do not belong to the logical
        # skypilot cluster. Doesn't seem to be a good way to handle this for
        # now?)
        #
        # We have not experienced the above; adding as a safeguard.
        #
        # Since we failed to refresh, raise the status fetching error.
        with ux_utils.print_exception_no_traceback():
            raise exceptions.ClusterStatusFetchingError(
                f'Found {len(node_statuses)} node(s) with the same cluster name'
                f' tag in the cloud provider for cluster {cluster_name!r}, '
                f'which should have {handle.launched_nodes} nodes. This '
                f'normally should not happen. {colorama.Fore.RED}Please check '
                'the cloud console and fix any possible resources leakage '
                '(e.g., if there are any stopped nodes and they do not have '
                'data or are unhealthy, terminate them).'
                f'{colorama.Style.RESET_ALL}')
    assert len(node_statuses) <= handle.launched_nodes

    # If the node_statuses is empty, all the nodes are terminated. We can
    # safely set the cluster status to TERMINATED. This handles the edge case
    # where the cluster is terminated by the user manually through the UI.
    to_terminate = not node_statuses

    # A cluster is considered "abnormal", if not all nodes are TERMINATED or
    # not all nodes are STOPPED. We check that with the following logic:
    #   * Not all nodes are terminated and there's at least one node
    #     terminated; or
    #   * Any of the non-TERMINATED nodes is in a non-STOPPED status.
    #
    # This includes these special cases:
    #   * All stopped are considered normal and will be cleaned up at the end
    #     of the function.
    #   * Some of the nodes UP should be considered abnormal, because the ray
    #     cluster is probably down.
    #   * The cluster is partially terminated or stopped should be considered
    #     abnormal.
    #
    # An abnormal cluster will transition to INIT and have any autostop setting
    # reset (unless it's autostopping/autodowning).
    is_abnormal = ((0 < len(node_statuses) < handle.launched_nodes) or any(
        status != status_lib.ClusterStatus.STOPPED for status in node_statuses))
    if is_abnormal:
        logger.debug('The cluster is abnormal. Setting to INIT status. '
                     f'node_statuses: {node_statuses}')
        backend = get_backend_from_handle(handle)
        if isinstance(backend,
                      backends.CloudVmRayBackend) and record['autostop'] >= 0:
            if not backend.is_definitely_autostopping(handle,
                                                      stream_logs=False):
                # Reset the autostopping as the cluster is abnormal, and may
                # not correctly autostop. Resetting the autostop will let
                # the user know that the autostop may not happen to avoid
                # leakages from the assumption that the cluster will autostop.
                success = True
                try:
                    backend.set_autostop(handle, -1, stream_logs=False)
                except (Exception, SystemExit) as e:  # pylint: disable=broad-except
                    success = False
                    logger.debug(f'Failed to reset autostop. Due to '
                                 f'{common_utils.format_exception(e)}')
                global_user_state.set_cluster_autostop_value(
                    handle.cluster_name, -1, to_down=False)

                # Friendly hint.
                autostop = record['autostop']
                maybe_down_str = ' --down' if record['to_down'] else ''
                noun = 'autodown' if record['to_down'] else 'autostop'
                if success:
                    operation_str = (f'Canceled {noun} on the cluster '
                                     f'{cluster_name!r}')
                else:
                    operation_str = (
                        f'Attempted to cancel {noun} on the '
                        f'cluster {cluster_name!r} with best effort')
                yellow = colorama.Fore.YELLOW
                bright = colorama.Style.BRIGHT
                reset = colorama.Style.RESET_ALL
                ux_utils.console_newline()
                logger.warning(
                    f'{yellow}{operation_str}, since it is found to be in an '
                    f'abnormal state. To fix, try running: {reset}{bright}sky '
                    f'start -f -i {autostop}{maybe_down_str} {cluster_name}'
                    f'{reset}')
            else:
                ux_utils.console_newline()
                operation_str = 'autodowning' if record[
                    'to_down'] else 'autostopping'
                logger.info(
                    f'Cluster {cluster_name!r} is {operation_str}. Setting to '
                    'INIT status; try refresh again in a while.')

        # If the user starts part of a STOPPED cluster, we still need a status
        # to represent the abnormal status. For spot cluster, it can also
        # represent that the cluster is partially preempted.
        # TODO(zhwu): the definition of INIT should be audited/changed.
        # Adding a new status UNHEALTHY for abnormal status can be a choice.
        global_user_state.add_or_update_cluster(cluster_name,
                                                handle,
                                                requested_resources=None,
                                                ready=False,
                                                is_launch=False)
        return global_user_state.get_cluster_from_name(cluster_name)
    # Now is_abnormal is False: either node_statuses is empty or all nodes are
    # STOPPED.
    backend = backends.CloudVmRayBackend()
    backend.post_teardown_cleanup(handle, terminate=to_terminate, purge=False)
    return global_user_state.get_cluster_from_name(cluster_name)


def _update_cluster_status(
        cluster_name: str,
        acquire_per_cluster_status_lock: bool) -> Optional[Dict[str, Any]]:
    """Update the cluster status.

    The cluster status is updated by checking ray cluster and real status from
    cloud.

    The function will update the cached cluster status in the global state. For
    the design of the cluster status and transition, please refer to the
    sky/design_docs/cluster_status.md

    Args:
        cluster_name: The name of the cluster.
        acquire_per_cluster_status_lock: Whether to acquire the per-cluster lock
            before updating the status.
        need_owner_identity_check: Whether to check the owner identity before
            updating

    Returns:
        If the cluster is terminated or does not exist, return None. Otherwise
        returns the input record with status and handle potentially updated.

    Raises:
        exceptions.ClusterOwnerIdentityMismatchError: if the current user is
          not the same as the user who created the cluster.
        exceptions.CloudUserIdentityError: if we fail to get the current user
          identity.
        exceptions.ClusterStatusFetchingError: the cluster status cannot be
          fetched from the cloud provider or there are leaked nodes causing
          the node number larger than expected.
    """
    if not acquire_per_cluster_status_lock:
        return _update_cluster_status_no_lock(cluster_name)

    try:
        # TODO(mraheja): remove pylint disabling when filelock
        # version updated
        # pylint: disable=abstract-class-instantiated
        with filelock.FileLock(CLUSTER_STATUS_LOCK_PATH.format(cluster_name),
                               CLUSTER_STATUS_LOCK_TIMEOUT_SECONDS):
            return _update_cluster_status_no_lock(cluster_name)
    except filelock.Timeout:
        logger.debug('Refreshing status: Failed get the lock for cluster '
                     f'{cluster_name!r}. Using the cached status.')
        return global_user_state.get_cluster_from_name(cluster_name)


def refresh_cluster_record(
        cluster_name: str,
        *,
        force_refresh_statuses: Optional[Set[status_lib.ClusterStatus]] = None,
        acquire_per_cluster_status_lock: bool = True
) -> Optional[Dict[str, Any]]:
    """Refresh the cluster, and return the possibly updated record.

    This function will also check the owner identity of the cluster, and raise
    exceptions if the current user is not the same as the user who created the
    cluster.

    Args:
        cluster_name: The name of the cluster.
        force_refresh_statuses: if specified, refresh the cluster if it has one of
            the specified statuses. Additionally, clusters satisfying the
            following conditions will always be refreshed no matter the
            argument is specified or not:
                1. is a spot cluster, or
                2. is a non-spot cluster, is not STOPPED, and autostop is set.
        acquire_per_cluster_status_lock: Whether to acquire the per-cluster lock
            before updating the status.

    Returns:
        If the cluster is terminated or does not exist, return None.
        Otherwise returns the cluster record.

    Raises:
        exceptions.ClusterOwnerIdentityMismatchError: if the current user is
          not the same as the user who created the cluster.
        exceptions.CloudUserIdentityError: if we fail to get the current user
          identity.
        exceptions.ClusterStatusFetchingError: the cluster status cannot be
          fetched from the cloud provider or there are leaked nodes causing
          the node number larger than expected.
    """

    record = global_user_state.get_cluster_from_name(cluster_name)
    if record is None:
        return None
    check_owner_identity(cluster_name)

    handle = record['handle']
    if isinstance(handle, backends.CloudVmRayResourceHandle):
        use_spot = handle.launched_resources.use_spot
        has_autostop = (record['status'] != status_lib.ClusterStatus.STOPPED and
                        record['autostop'] >= 0)
        force_refresh_for_cluster = (force_refresh_statuses is not None and
                                     record['status'] in force_refresh_statuses)
        if force_refresh_for_cluster or has_autostop or use_spot:
            record = _update_cluster_status(
                cluster_name,
                acquire_per_cluster_status_lock=acquire_per_cluster_status_lock)
    return record


@timeline.event
def refresh_cluster_status_handle(
    cluster_name: str,
    *,
    force_refresh_statuses: Optional[Set[status_lib.ClusterStatus]] = None,
    acquire_per_cluster_status_lock: bool = True,
) -> Tuple[Optional[status_lib.ClusterStatus],
           Optional[backends.ResourceHandle]]:
    """Refresh the cluster, and return the possibly updated status and handle.

    This is a wrapper of refresh_cluster_record, which returns the status and
    handle of the cluster.
    Please refer to the docstring of refresh_cluster_record for the details.
    """
    record = refresh_cluster_record(
        cluster_name,
        force_refresh_statuses=force_refresh_statuses,
        acquire_per_cluster_status_lock=acquire_per_cluster_status_lock)
    if record is None:
        return None, None
    return record['status'], record['handle']


# =====================================


@typing.overload
def check_cluster_available(
    cluster_name: str,
    *,
    operation: str,
    check_cloud_vm_ray_backend: Literal[True] = True,
    dryrun: bool = ...,
) -> 'cloud_vm_ray_backend.CloudVmRayResourceHandle':
    ...


@typing.overload
def check_cluster_available(
    cluster_name: str,
    *,
    operation: str,
    check_cloud_vm_ray_backend: Literal[False],
    dryrun: bool = ...,
) -> backends.ResourceHandle:
    ...


def check_cluster_available(
    cluster_name: str,
    *,
    operation: str,
    check_cloud_vm_ray_backend: bool = True,
    dryrun: bool = False,
) -> backends.ResourceHandle:
    """Check if the cluster is available.

    Raises:
        ValueError: if the cluster does not exist.
        exceptions.ClusterNotUpError: if the cluster is not UP.
        exceptions.NotSupportedError: if the cluster is not based on
          CloudVmRayBackend.
        exceptions.ClusterOwnerIdentityMismatchError: if the current user is
          not the same as the user who created the cluster.
        exceptions.CloudUserIdentityError: if we fail to get the current user
          identity.
    """
    record = global_user_state.get_cluster_from_name(cluster_name)
    if dryrun:
        assert record is not None, cluster_name
        return record['handle']

    previous_cluster_status = None
    if record is not None:
        previous_cluster_status = record['status']

    try:
        cluster_status, handle = refresh_cluster_status_handle(cluster_name)
    except exceptions.ClusterStatusFetchingError as e:
        # Failed to refresh the cluster status is not fatal error as the callers
        # can still be done by only using ssh, but the ssh can hang if the
        # cluster is not up (e.g., autostopped).

        # We do not catch the exception for cloud identity checking for now, in
        # order to disable all operations on clusters created by another user
        # identity.  That will make the design simpler and easier to
        # understand, but it might be useful to allow the user to use
        # operations that only involve ssh (e.g., sky exec, sky logs, etc) even
        # if the user is not the owner of the cluster.
        ux_utils.console_newline()
        logger.warning(
            f'Failed to refresh the status for cluster {cluster_name!r}. It is '
            f'not fatal, but {operation} might hang if the cluster is not up.\n'
            f'Detailed reason: {e}')
        if record is None:
            cluster_status, handle = None, None
        else:
            cluster_status, handle = record['status'], record['handle']

    bright = colorama.Style.BRIGHT
    reset = colorama.Style.RESET_ALL
    if handle is None:
        if previous_cluster_status is None:
            error_msg = f'Cluster {cluster_name!r} does not exist.'
        else:
            error_msg = (f'Cluster {cluster_name!r} not found on the cloud '
                         'provider.')
            assert record is not None, previous_cluster_status
            actions = []
            if record['handle'].launched_resources.use_spot:
                actions.append('preempted')
            if record['autostop'] > 0 and record['to_down']:
                actions.append('autodowned')
            actions.append('manually terminated in console')
            if len(actions) > 1:
                actions[-1] = 'or ' + actions[-1]
            actions_str = ', '.join(actions)
            message = f' It was likely {actions_str}.'
            if len(actions) > 1:
                message = message.replace('likely', 'either')
            error_msg += message

        with ux_utils.print_exception_no_traceback():
            raise ValueError(f'{colorama.Fore.YELLOW}{error_msg}{reset}')
    assert cluster_status is not None, 'handle is not None but status is None'
    backend = get_backend_from_handle(handle)
    if check_cloud_vm_ray_backend and not isinstance(
            backend, backends.CloudVmRayBackend):
        with ux_utils.print_exception_no_traceback():
            raise exceptions.NotSupportedError(
                f'{colorama.Fore.YELLOW}{operation.capitalize()}: skipped for '
                f'cluster {cluster_name!r}. It is only supported by backend: '
                f'{backends.CloudVmRayBackend.NAME}.'
                f'{reset}')
    if cluster_status != status_lib.ClusterStatus.UP:
        if onprem_utils.check_if_local_cloud(cluster_name):
            raise exceptions.ClusterNotUpError(
                constants.UNINITIALIZED_ONPREM_CLUSTER_MESSAGE.format(
                    cluster_name),
                cluster_status=cluster_status,
                handle=handle)
        with ux_utils.print_exception_no_traceback():
            hint_for_init = ''
            if cluster_status == status_lib.ClusterStatus.INIT:
                hint_for_init = (
                    f'{reset} Wait for a launch to finish, or use this command '
                    f'to try to transition the cluster to UP: {bright}sky '
                    f'start {cluster_name}{reset}')
            raise exceptions.ClusterNotUpError(
                f'{colorama.Fore.YELLOW}{operation.capitalize()}: skipped for '
                f'cluster {cluster_name!r} (status: {cluster_status.value}). '
                'It is only allowed for '
                f'{status_lib.ClusterStatus.UP.value} clusters.'
                f'{hint_for_init}'
                f'{reset}',
                cluster_status=cluster_status,
                handle=handle)

    if handle.head_ip is None:
        with ux_utils.print_exception_no_traceback():
            raise exceptions.ClusterNotUpError(
                f'Cluster {cluster_name!r} has been stopped or not properly '
                'set up. Please re-launch it with `sky start`.',
                cluster_status=cluster_status,
                handle=handle)
    return handle


# TODO(tian): Refactor to controller_utils. Current blocker: circular import.
def is_controller_up(
    controller_type: controller_utils.Controllers,
    stopped_message: str,
    non_existent_message: Optional[str] = None,
) -> Tuple[Optional[status_lib.ClusterStatus],
           Optional['backends.CloudVmRayResourceHandle']]:
    """Check if the spot/serve controller is up.

    It can be used to check the actual controller status (since the autostop is
    set for the controller) before the spot/serve commands interact with the
    controller.

    Args:
        type: Type of the controller.
        stopped_message: Message to print if the controller is STOPPED.
        non_existent_message: Message to show if the controller does not exist.

    Returns:
        controller_status: The status of the controller. If it fails during
          refreshing the status, it will be the cached status. None if the
          controller does not exist.
        handle: The ResourceHandle of the controller. None if the
          controller is not UP or does not exist.

    Raises:
        exceptions.ClusterOwnerIdentityMismatchError: if the current user is not
          the same as the user who created the cluster.
        exceptions.CloudUserIdentityError: if we fail to get the current user
          identity.
    """
    if non_existent_message is None:
        non_existent_message = (
            controller_type.value.default_hint_if_non_existent)
    cluster_name = controller_type.value.cluster_name
    controller_name = controller_type.value.name.replace(' controller', '')
    try:
        # Set force_refresh_statuses=None to make sure the refresh only happens
        # when the controller is INIT/UP (triggered in these statuses as the
        # autostop is always set for the controller). This optimization avoids
        # unnecessary costly refresh when the controller is already stopped.
        # This optimization is based on the assumption that the user will not
        # start the controller manually from the cloud console.
        controller_status, handle = refresh_cluster_status_handle(
            cluster_name, force_refresh_statuses=None)
    except exceptions.ClusterStatusFetchingError as e:
        # We do not catch the exceptions related to the cluster owner identity
        # mismatch, please refer to the comment in
        # `backend_utils.check_cluster_available`.
        logger.warning(
            'Failed to get the status of the controller. It is not '
            f'fatal, but {controller_name} commands/calls may hang or return '
            'stale information, when the controller is not up.\n'
            f'  Details: {common_utils.format_exception(e, use_bracket=True)}')
        record = global_user_state.get_cluster_from_name(cluster_name)
        controller_status, handle = None, None
        if record is not None:
            controller_status, handle = record['status'], record['handle']

    if controller_status is None:
        sky_logging.print(non_existent_message)
    elif controller_status != status_lib.ClusterStatus.UP:
        msg = (f'{controller_name.capitalize()} controller {cluster_name} '
               f'is {controller_status.value}.')
        if controller_status == status_lib.ClusterStatus.STOPPED:
            msg += f'\n{stopped_message}'
        if controller_status == status_lib.ClusterStatus.INIT:
            msg += '\nPlease wait for the controller to be ready.'
        sky_logging.print(msg)
        handle = None
    return controller_status, handle


class CloudFilter(enum.Enum):
    # Filter for all types of clouds.
    ALL = 'all'
    # Filter for Sky's main clouds (aws, gcp, azure, docker).
    CLOUDS_AND_DOCKER = 'clouds-and-docker'
    # Filter for only local clouds.
    LOCAL = 'local'


def get_clusters(
    include_controller: bool,
    refresh: bool,
    cloud_filter: CloudFilter = CloudFilter.CLOUDS_AND_DOCKER,
    cluster_names: Optional[Union[str, List[str]]] = None,
) -> List[Dict[str, Any]]:
    """Returns a list of cached or optionally refreshed cluster records.

    Combs through the database (in ~/.sky/state.db) to get a list of records
    corresponding to launched clusters (filtered by `cluster_names` if it is
    specified). The refresh flag can be used to force a refresh of the status
    of the clusters.

    Args:
        include_controller: Whether to include controllers, e.g. spot controller
            or sky serve controller.
        refresh: Whether to refresh the status of the clusters. (Refreshing will
            set the status to STOPPED if the cluster cannot be pinged.)
        cloud_filter: Sets which clouds to filer through from the global user
            state. Supports three values, 'all' for all clouds, 'public' for
            public clouds only, and 'local' for only local clouds.
        cluster_names: If provided, only return records for the given cluster
            names.

    Returns:
        A list of cluster records. If the cluster does not exist or has been
        terminated, the record will be omitted from the returned list.
    """
    records = global_user_state.get_clusters()

    if not include_controller:
        records = [
            record for record in records
            if controller_utils.Controllers.from_name(record['name']) is None
        ]

    yellow = colorama.Fore.YELLOW
    bright = colorama.Style.BRIGHT
    reset = colorama.Style.RESET_ALL

    if cluster_names is not None:
        if isinstance(cluster_names, str):
            cluster_names = [cluster_names]
        new_records = []
        not_exist_cluster_names = []
        for cluster_name in cluster_names:
            for record in records:
                if record['name'] == cluster_name:
                    new_records.append(record)
                    break
            else:
                not_exist_cluster_names.append(cluster_name)
        if not_exist_cluster_names:
            clusters_str = ', '.join(not_exist_cluster_names)
            logger.info(f'Cluster(s) not found: {bright}{clusters_str}{reset}.')
        records = new_records

    def _is_local_cluster(record):
        handle = record['handle']
        if isinstance(handle, backends.LocalDockerResourceHandle):
            return False
        cluster_resources = handle.launched_resources
        return isinstance(cluster_resources.cloud, clouds.Local)

    if cloud_filter == CloudFilter.LOCAL:
        records = [record for record in records if _is_local_cluster(record)]
    elif cloud_filter == CloudFilter.CLOUDS_AND_DOCKER:
        records = [
            record for record in records if not _is_local_cluster(record)
        ]
    elif cloud_filter not in CloudFilter:
        raise ValueError(f'{cloud_filter} is not part of CloudFilter.')

    if not refresh:
        return records

    plural = 's' if len(records) > 1 else ''
    progress = rich_progress.Progress(transient=True,
                                      redirect_stdout=False,
                                      redirect_stderr=False)
    task = progress.add_task(
        f'[bold cyan]Refreshing status for {len(records)} cluster{plural}[/]',
        total=len(records))

    def _refresh_cluster(cluster_name):
        try:
            record = refresh_cluster_record(
                cluster_name,
                force_refresh_statuses=set(status_lib.ClusterStatus),
                acquire_per_cluster_status_lock=True)
        except (exceptions.ClusterStatusFetchingError,
                exceptions.CloudUserIdentityError,
                exceptions.ClusterOwnerIdentityMismatchError) as e:
            # Do not fail the entire refresh process. The caller will
            # handle the 'UNKNOWN' status, and collect the errors into
            # a table.
            record = {'status': 'UNKNOWN', 'error': e}
        progress.update(task, advance=1)
        return record

    cluster_names = [record['name'] for record in records]
    with progress:
        updated_records = subprocess_utils.run_in_parallel(
            _refresh_cluster, cluster_names)

    # Show information for removed clusters.
    kept_records = []
    autodown_clusters, remaining_clusters, failed_clusters = [], [], []
    for i, record in enumerate(records):
        if updated_records[i] is None:
            if record['to_down']:
                autodown_clusters.append(cluster_names[i])
            else:
                remaining_clusters.append(cluster_names[i])
        elif updated_records[i]['status'] == 'UNKNOWN':
            failed_clusters.append(
                (cluster_names[i], updated_records[i]['error']))
            # Keep the original record if the status is unknown,
            # so that the user can still see the cluster.
            kept_records.append(record)
        else:
            kept_records.append(updated_records[i])

    if autodown_clusters:
        plural = 's' if len(autodown_clusters) > 1 else ''
        cluster_str = ', '.join(autodown_clusters)
        logger.info(f'Autodowned cluster{plural}: '
                    f'{bright}{cluster_str}{reset}')
    if remaining_clusters:
        plural = 's' if len(remaining_clusters) > 1 else ''
        cluster_str = ', '.join(name for name in remaining_clusters)
        logger.warning(f'{yellow}Cluster{plural} terminated on '
                       f'the cloud: {reset}{bright}{cluster_str}{reset}')

    if failed_clusters:
        plural = 's' if len(failed_clusters) > 1 else ''
        logger.warning(f'{yellow}Failed to refresh status for '
                       f'{len(failed_clusters)} cluster{plural}:{reset}')
        for cluster_name, e in failed_clusters:
            logger.warning(f'  {bright}{cluster_name}{reset}: {e}')
    return kept_records


@typing.overload
def get_backend_from_handle(
    handle: 'cloud_vm_ray_backend.CloudVmRayResourceHandle'
) -> 'cloud_vm_ray_backend.CloudVmRayBackend':
    ...


@typing.overload
def get_backend_from_handle(
    handle: 'local_docker_backend.LocalDockerResourceHandle'
) -> 'local_docker_backend.LocalDockerBackend':
    ...


@typing.overload
def get_backend_from_handle(
        handle: backends.ResourceHandle) -> backends.Backend:
    ...


def get_backend_from_handle(
        handle: backends.ResourceHandle) -> backends.Backend:
    """Gets a Backend object corresponding to a handle.

    Inspects handle type to infer the backend used for the resource.
    """
    backend: backends.Backend
    if isinstance(handle, backends.CloudVmRayResourceHandle):
        backend = backends.CloudVmRayBackend()
    elif isinstance(handle, backends.LocalDockerResourceHandle):
        backend = backends.LocalDockerBackend()
    else:
        raise NotImplementedError(
            f'Handle type {type(handle)} is not supported yet.')
    return backend


def get_task_demands_dict(task: 'task_lib.Task') -> Dict[str, float]:
    """Returns the resources dict of the task.

    Returns:
        A dict of the resources of the task. The keys are the resource names
        and the values are the number of the resources. It always contains
        the CPU resource (to control the maximum number of tasks), and
        optionally accelerator demands.
    """
    # TODO: Custom CPU and other memory resources are not supported yet.
    # For sky serve controller task, we set the CPU resource to a smaller
    # value to support a larger number of services.
    resources_dict = {
        'CPU': (serve_lib.SERVICES_TASK_CPU_DEMAND
                if task.service_name is not None else DEFAULT_TASK_CPU_DEMAND)
    }
    if task.best_resources is not None:
        resources = task.best_resources
    else:
        # Task may (e.g., sky launch) or may not (e.g., sky exec) have undergone
        # sky.optimize(), so best_resources may be None.
        assert len(task.resources) == 1, task.resources
        resources = list(task.resources)[0]
    if resources is not None and resources.accelerators is not None:
        resources_dict.update(resources.accelerators)
    return resources_dict


def get_task_resources_str(task: 'task_lib.Task') -> str:
    """Returns the resources string of the task.

    The resources string is only used as a display purpose, so we only show
    the accelerator demands (if any). Otherwise, the CPU demand is shown.
    """
    task_cpu_demand = (serve_lib.SERVICES_TASK_CPU_DEMAND if task.service_name
                       is not None else DEFAULT_TASK_CPU_DEMAND)
    if task.best_resources is not None:
        accelerator_dict = task.best_resources.accelerators
        if accelerator_dict is None:
            resources_str = f'CPU:{task_cpu_demand}'
        else:
            resources_str = ', '.join(
                f'{k}:{v}' for k, v in accelerator_dict.items())
    elif len(task.resources) == 1:
        resources_dict = list(task.resources)[0].accelerators
        if resources_dict is None:
            resources_str = f'CPU:{task_cpu_demand}'
        else:
            resources_str = ', '.join(
                f'{k}:{v}' for k, v in resources_dict.items())
    else:
        resource_accelerators = []
        for resource in task.resources:
            if resource.accelerators is None:
                continue
            for k, v in resource.accelerators.items():
                resource_accelerators.append(f'{k}:{v}')

        if resource_accelerators:
            resources_str = ', '.join(set(resource_accelerators))
        else:
            resources_str = f'CPU:{task_cpu_demand}'
    resources_str = f'{task.num_nodes}x [{resources_str}]'
    return resources_str


# Handle ctrl-c
def interrupt_handler(signum, frame):
    del signum, frame
    subprocess_utils.kill_children_processes()
    # Avoid using logger here, as it will print the stack trace for broken
    # pipe, when the output is piped to another program.
    print(f'{colorama.Style.DIM}Tip: The job will keep '
          f'running after Ctrl-C.{colorama.Style.RESET_ALL}')
    with ux_utils.print_exception_no_traceback():
        raise KeyboardInterrupt(exceptions.KEYBOARD_INTERRUPT_CODE)


# Handle ctrl-z
def stop_handler(signum, frame):
    del signum, frame
    subprocess_utils.kill_children_processes()
    # Avoid using logger here, as it will print the stack trace for broken
    # pipe, when the output is piped to another program.
    print(f'{colorama.Style.DIM}Tip: The job will keep '
          f'running after Ctrl-Z.{colorama.Style.RESET_ALL}')
    with ux_utils.print_exception_no_traceback():
        raise KeyboardInterrupt(exceptions.SIGTSTP_CODE)


def check_public_cloud_enabled():
    """Checks if any of the public clouds is enabled.

    Exceptions:
        exceptions.NoCloudAccessError: if no public cloud is enabled.
    """

    def _no_public_cloud():
        enabled_clouds = global_user_state.get_enabled_clouds()
        return (len(enabled_clouds) == 0 or
                (len(enabled_clouds) == 1 and
                 isinstance(enabled_clouds[0], clouds.Local)))

    if not _no_public_cloud():
        return

    sky_check.check(quiet=True)
    if _no_public_cloud():
        with ux_utils.print_exception_no_traceback():
            raise exceptions.NoCloudAccessError(
                'Cloud access is not set up. Run: '
                f'{colorama.Style.BRIGHT}sky check{colorama.Style.RESET_ALL}')


def run_command_and_handle_ssh_failure(runner: command_runner.SSHCommandRunner,
                                       command: str,
                                       failure_message: str) -> str:
    """Runs command remotely and returns output with proper error handling."""
    rc, stdout, stderr = runner.run(command,
                                    require_outputs=True,
                                    stream_logs=False)
    if rc == 255:
        # SSH failed
        raise RuntimeError(
            f'SSH with user {runner.ssh_user} and key {runner.ssh_private_key} '
            f'to {runner.ip} failed. This is most likely due to incorrect '
            'credentials or incorrect permissions for the key file. Check '
            'your credentials and try again.')
    subprocess_utils.handle_returncode(rc,
                                       command,
                                       failure_message,
                                       stderr=stderr)
    return stdout


def check_rsync_installed() -> None:
    """Checks if rsync is installed.

    Raises:
        RuntimeError: if rsync is not installed in the machine.
    """
    try:
        subprocess.run('rsync --version',
                       shell=True,
                       check=True,
                       stdout=subprocess.PIPE,
                       stderr=subprocess.PIPE)
    except subprocess.CalledProcessError:
        with ux_utils.print_exception_no_traceback():
            raise RuntimeError(
                '`rsync` is required for provisioning and'
                ' it is not installed. For Debian/Ubuntu system, '
                'install it with:\n'
                '  $ sudo apt install rsync') from None


def check_stale_runtime_on_remote(returncode: int, stderr: str,
                                  cluster_name: str) -> None:
    """Raises RuntimeError if remote SkyPilot runtime needs to be updated.

    We detect this by parsing certain backward-incompatible error messages from
    `stderr`. Typically due to the local client version just got updated, and
    the remote runtime is an older version.
    """
    pattern = re.compile(r'AttributeError: module \'sky\.(.*)\' has no '
                         r'attribute \'(.*)\'')
    if returncode != 0:
        attribute_error = re.findall(pattern, stderr)
        if attribute_error:
            with ux_utils.print_exception_no_traceback():
                raise RuntimeError(
                    f'{colorama.Fore.RED}SkyPilot runtime needs to be updated '
                    'on the remote cluster. To update, run (existing jobs are '
                    f'not interrupted): {colorama.Style.BRIGHT}sky start -f -y '
                    f'{cluster_name}{colorama.Style.RESET_ALL}'
                    f'\n--- Details ---\n{stderr.strip()}\n')<|MERGE_RESOLUTION|>--- conflicted
+++ resolved
@@ -410,11 +410,7 @@
 
     ssh_conf_path = '~/.ssh/config'
     ssh_conf_lock_path = os.path.expanduser('~/.sky/ssh_config.lock')
-<<<<<<< HEAD
-    ssh_multinode_path = constants.SKY_USER_FILE_PATH + '/ssh/{}'
-=======
-    ssh_cluster_path = SKY_USER_FILE_PATH + '/ssh/{}'
->>>>>>> 488e2fe1
+    ssh_cluster_path = constants.SKY_USER_FILE_PATH + '/ssh/{}'
 
     @classmethod
     def _get_generated_config(cls, autogen_comment: str, host_name: str,
@@ -537,49 +533,6 @@
                     key_path, ssh_control_name=None, port=port) +
                 ['-W', '%h:%p', f'{auth_config["ssh_user"]}@{ip}'])
 
-<<<<<<< HEAD
-        # Check if ~/.ssh/config contains existing names
-        host_lines = [f'Host {c_name}' for c_name in worker_names]
-        for i, line in enumerate(config):
-            if line.strip() in host_lines:
-                idx = host_lines.index(line.strip())
-                prev_line = config[i - 1] if i > 0 else ''
-                logger.warning(f'{cls.ssh_conf_path} contains '
-                               f'host named {worker_names[idx]}.')
-                host_name = external_worker_ips[idx]
-                logger.warning(f'Using {host_name} to identify host instead.')
-                ip = external_worker_ips[idx]
-                if docker_user is not None:
-                    docker_proxy_command = docker_proxy_command_generator(ip)
-                    ip = 'localhost'
-                # TODO(romilb): Update port number when k8s supports multinode
-                codegens[idx] = cls._get_generated_config(
-                    sky_autogen_comment, host_name, ip, username, key_path,
-                    proxy_command, port, docker_proxy_command)
-
-        # All workers go to {constants.SKY_USER_FILE_PATH}/ssh/{cluster_name}
-        for i, line in enumerate(extra_config):
-            if line.strip() in host_lines:
-                idx = host_lines.index(line.strip())
-                prev_line = extra_config[i - 1] if i > 0 else ''
-                if prev_line.strip().startswith(sky_autogen_comment):
-                    host_name = worker_names[idx]
-                    overwrites[idx] = True
-                    overwrite_begin_idxs[idx] = i - 1
-                ip = external_worker_ips[idx]
-                if docker_user is not None:
-                    docker_proxy_command = docker_proxy_command_generator(ip)
-                    ip = 'localhost'
-                # TODO(romilb): Update port number when k8s supports multinode
-                codegens[idx] = cls._get_generated_config(
-                    sky_autogen_comment, host_name, ip, username, key_path,
-                    proxy_command, port, docker_proxy_command)
-
-        # This checks if all codegens have been created.
-        for idx, ip in enumerate(external_worker_ips):
-            if docker_user is not None:
-                docker_proxy_command = docker_proxy_command_generator(ip)
-=======
         codegen = ''
         # Add the nodes to the codegen
         for i, ip in enumerate(ips):
@@ -587,7 +540,6 @@
             port = ports[i]
             if docker_proxy_command_generator is not None:
                 docker_proxy_command = docker_proxy_command_generator(ip, port)
->>>>>>> 488e2fe1
                 ip = 'localhost'
                 port = constants.DEFAULT_DOCKER_PORT
             node_name = cluster_name if i == 0 else cluster_name + f'-worker{i}'
@@ -1032,57 +984,6 @@
     # Rename the tmp file to the final YAML path.
     os.rename(tmp_yaml_path, yaml_path)
     usage_lib.messages.usage.update_ray_yaml(yaml_path)
-<<<<<<< HEAD
-
-    # For TPU nodes. TPU VMs do not need TPU_NAME.
-    if (resources_vars.get('tpu_type') is not None and
-            resources_vars.get('tpu_vm') is None):
-        tpu_name = resources_vars.get('tpu_name')
-        if tpu_name is None:
-            tpu_name = cluster_name
-
-        user_file_dir = os.path.expanduser(f'{constants.SKY_USER_FILE_PATH}/')
-
-        # We do not import the module under sky.skylet.providers globally as we
-        # need to avoid importing ray module (extras like skypilot[aws] has
-        # removed the Ray dependency).
-        # pylint: disable=import-outside-toplevel
-        from sky.skylet.providers.gcp import config as gcp_config
-        config = common_utils.read_yaml(os.path.expanduser(config_dict['ray']))
-        vpc_name = None
-        try:
-            vpc_name, _ = gcp_config.get_usable_vpc_and_subnet(config)
-        except RuntimeError as e:
-            # Launching a TPU and encountering a bootstrap-phase error, no point
-            # in failover unless:
-            # TODO(zongheng): handle failover when multi-resource is added.
-            with ux_utils.print_exception_no_traceback():
-                raise e
-
-        scripts = []
-        for template_name in ('gcp-tpu-create.sh.j2', 'gcp-tpu-delete.sh.j2'):
-            script_path = os.path.join(user_file_dir, template_name).replace(
-                '.sh.j2', f'.{cluster_name}.sh')
-            fill_template(
-                template_name,
-                dict(
-                    resources_vars, **{
-                        'tpu_name': tpu_name,
-                        'gcp_project_id': gcp_project_id,
-                        'vpc_name': vpc_name,
-                    }),
-                # Use new names for TPU scripts so that different runs can use
-                # different TPUs.  Put in constants.SKY_USER_FILE_PATH to be
-                # consistent with cluster yamls.
-                output_path=script_path,
-            )
-            scripts.append(script_path)
-
-        config_dict['tpu-create-script'] = scripts[0]
-        config_dict['tpu-delete-script'] = scripts[1]
-        config_dict['tpu_name'] = tpu_name
-=======
->>>>>>> 488e2fe1
     return config_dict
 
 
