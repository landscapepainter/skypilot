"""Storage and Store Classes for Sky Data."""
import enum
import os
import re
import shlex
import subprocess
import time
import typing
from typing import Any, Dict, List, Optional, Tuple, Type, Union
import urllib.parse

import colorama

from sky import check
from sky import clouds
from sky import exceptions
from sky import global_user_state
from sky import sky_logging
from sky import status_lib
from sky.adaptors import aws
from sky.adaptors import cloudflare
from sky.adaptors import gcp
from sky.adaptors import ibm
from sky.data import data_transfer
from sky.data import data_utils
from sky.data import mounting_utils
from sky.data import sky_csync
from sky.data import storage_utils
from sky.data.data_utils import Rclone
from sky.data.storage_utils import StorageMode
from sky.utils import common_utils
from sky.utils import rich_utils
from sky.utils import schemas
from sky.utils import ux_utils

if typing.TYPE_CHECKING:
    import boto3  # type: ignore
    from google.cloud import storage  # type: ignore

logger = sky_logging.init_logger(__name__)

StorageHandle = Any
StorageStatus = status_lib.StorageStatus
Path = str
SourceType = Union[Path, List[Path]]

# Clouds with object storage implemented in this module. Azure Blob
# Storage isn't supported yet (even though Azure is).
# TODO(Doyoung): need to add clouds.CLOUDFLARE() to support
# R2 to be an option as preferred store type
STORE_ENABLED_CLOUDS: List[str] = [
    str(clouds.AWS()),
    str(clouds.GCP()),
    str(clouds.IBM()), cloudflare.NAME
]

# Maximum number of concurrent rsync upload processes
_MAX_CONCURRENT_UPLOADS = 32

_BUCKET_FAIL_TO_CONNECT_MESSAGE = (
    'Failed to access existing bucket {name!r}. '
    'This is likely because it is a private bucket you do not have access to.\n'
    'To fix: \n'
    '  1. If you are trying to create a new bucket: use a different name.\n'
    '  2. If you are trying to connect to an existing bucket: make sure '
    'your cloud credentials have access to it.')

_BUCKET_EXTERNALLY_DELETED_DEBUG_MESSAGE = (
    'Bucket {bucket_name!r} does not exist. '
    'It may have been deleted externally.')


def _is_storage_cloud_enabled(cloud_name: str,
                              try_fix_with_sky_check: bool = True) -> bool:
    enabled_storage_clouds = global_user_state.get_enabled_storage_clouds()
    if cloud_name in enabled_storage_clouds:
        return True
    if try_fix_with_sky_check:
        # TODO(zhwu): Only check the specified cloud to speed up.
        check.check(quiet=True)
        return _is_storage_cloud_enabled(cloud_name,
                                         try_fix_with_sky_check=False)
    return False


class StoreType(enum.Enum):
    """Enum for the different types of stores."""
    S3 = 'S3'
    GCS = 'GCS'
    AZURE = 'AZURE'
    R2 = 'R2'
    IBM = 'IBM'

    @classmethod
    def from_cloud(cls, cloud: clouds.Cloud) -> 'StoreType':
        if isinstance(cloud, clouds.AWS):
            return StoreType.S3
        elif isinstance(cloud, clouds.GCP):
            return StoreType.GCS
        elif isinstance(cloud, clouds.Azure):
            return StoreType.AZURE
        elif isinstance(cloud, clouds.IBM):
            return StoreType.IBM

        raise ValueError(f'Unsupported cloud for StoreType: {cloud}')

    @classmethod
    def from_store(cls, store: 'AbstractStore') -> 'StoreType':
        if isinstance(store, S3Store):
            return StoreType.S3
        elif isinstance(store, GcsStore):
            return StoreType.GCS
        elif isinstance(store, R2Store):
            return StoreType.R2
        elif isinstance(store, IBMCosStore):
            return StoreType.IBM
        else:
            with ux_utils.print_exception_no_traceback():
                raise ValueError(f'Unknown store type: {store}')


def get_storetype_from_cloud(cloud: clouds.Cloud) -> StoreType:
    if isinstance(cloud, clouds.AWS):
        return StoreType.S3
    elif isinstance(cloud, clouds.GCP):
        return StoreType.GCS
    elif isinstance(cloud, clouds.IBM):
        return StoreType.IBM
    elif isinstance(cloud, clouds.Azure):
        with ux_utils.print_exception_no_traceback():
            raise ValueError('Azure Blob Storage is not supported yet.')
    elif isinstance(cloud, clouds.Lambda):
        with ux_utils.print_exception_no_traceback():
            raise ValueError('Lambda Cloud does not provide cloud storage.')
    elif isinstance(cloud, clouds.SCP):
        with ux_utils.print_exception_no_traceback():
            raise ValueError('SCP does not provide cloud storage.')
    else:
        with ux_utils.print_exception_no_traceback():
            raise ValueError(f'Unknown cloud type: {cloud}')


def get_store_prefix(storetype: StoreType) -> str:
    if storetype == StoreType.S3:
        return 's3://'
    elif storetype == StoreType.GCS:
        return 'gs://'
    # R2 storages use 's3://' as a prefix for various aws cli commands
    elif storetype == StoreType.R2:
        return 's3://'
    elif storetype == StoreType.IBM:
        return 'cos://'
    elif storetype == StoreType.AZURE:
        with ux_utils.print_exception_no_traceback():
            raise ValueError('Azure Blob Storage is not supported yet.')
    else:
        with ux_utils.print_exception_no_traceback():
            raise ValueError(f'Unknown store type: {storetype}')


class AbstractStore:
    """AbstractStore abstracts away the different storage types exposed by
    different clouds.

    Storage objects are backed by AbstractStores, each representing a store
    present in a cloud.
    """

    _STAT_CACHE_TTL = '5s'
    _STAT_CACHE_CAPACITY = 4096
    _TYPE_CACHE_TTL = '5s'
    _RENAME_DIR_LIMIT = 10000

    class StoreMetadata:
        """A pickle-able representation of Store

        Allows store objects to be written to and reconstructed from
        global_user_state.
        """

        def __init__(self,
                     *,
                     name: str,
                     source: Optional[SourceType],
                     region: Optional[str] = None,
                     is_sky_managed: Optional[bool] = None):
            self.name = name
            self.source = source
            self.region = region
            self.is_sky_managed = is_sky_managed

        def __repr__(self):
            return (f'StoreMetadata('
                    f'\n\tname={self.name},'
                    f'\n\tsource={self.source},'
                    f'\n\tregion={self.region},'
                    f'\n\tis_sky_managed={self.is_sky_managed})')

    def __init__(self,
                 name: str,
                 source: Optional[SourceType],
                 region: Optional[str] = None,
                 is_sky_managed: Optional[bool] = None,
                 sync_on_reconstruction: Optional[bool] = True):
        """Initialize AbstractStore

        Args:
            name: Store name
            source: Data source for the store
            region: Region to place the bucket in
            is_sky_managed: Whether the store is managed by Sky. If None, it
              must be populated by the implementing class during initialization.
            sync_on_reconstruction: bool; Whether to sync data if the storage
              object is found in the global_user_state and reconstructed from
              there. This is set to false when the Storage object is created not
              for direct use, e.g. for 'sky storage delete', or the storage is
              being re-used, e.g., for `sky start` on a stopped cluster.

        Raises:
            StorageBucketCreateError: If bucket creation fails
            StorageBucketGetError: If fetching existing bucket fails
            StorageInitError: If general initialization fails
        """
        self.name = name
        self.source = source
        self.region = region
        self.is_sky_managed = is_sky_managed
        self.sync_on_reconstruction = sync_on_reconstruction
        self.bucket = None
        # Whether sky is responsible for the lifecycle of the Store.
        self._validate()
        self.initialize()

    @classmethod
    def from_metadata(cls, metadata: StoreMetadata, **override_args):
        """Create a Store from a StoreMetadata object.

        Used when reconstructing Storage and Store objects from
        global_user_state.
        """
        return cls(name=override_args.get('name', metadata.name),
                   source=override_args.get('source', metadata.source),
                   region=override_args.get('region', metadata.region),
                   is_sky_managed=override_args.get('is_sky_managed',
                                                    metadata.is_sky_managed),
                   sync_on_reconstruction=override_args.get(
                       'sync_on_reconstruction', True))

    def get_metadata(self) -> StoreMetadata:
        return self.StoreMetadata(name=self.name,
                                  source=self.source,
                                  region=self.region,
                                  is_sky_managed=self.is_sky_managed)

    def initialize(self):
        """Initializes the Store object on the cloud.

        Initialization involves fetching bucket if exists, or creating it if
        it does not.

        Raises:
          StorageBucketCreateError: If bucket creation fails
          StorageBucketGetError: If fetching existing bucket fails
          StorageInitError: If general initialization fails.
        """
        pass

    def _validate(self) -> None:
        """Runs validation checks on class args"""
        pass

    def upload(self) -> None:
        """Uploads source to the store bucket

        Upload must be called by the Storage handler - it is not called on
        Store initialization.
        """
        raise NotImplementedError

    def delete(self) -> None:
        """Removes the Storage object from the cloud."""
        raise NotImplementedError

    def get_handle(self) -> StorageHandle:
        """Returns the storage handle for use by the execution backend to attach
        to VM/containers
        """
        raise NotImplementedError

    def download_remote_dir(self, local_path: str) -> None:
        """Downloads directory from remote bucket to the specified
        local_path

        Args:
          local_path: Local path on user's device
        """
        raise NotImplementedError

    def _download_file(self, remote_path: str, local_path: str) -> None:
        """Downloads file from remote to local on Store

        Args:
          remote_path: str; Remote file path on Store
          local_path: str; Local file path on user's device
        """
        raise NotImplementedError

    def mount_command(self, mount_path: str) -> str:
        """Returns the command to mount the Store to the specified mount_path.

        Includes the setup commands to install mounting tools.

        Args:
          mount_path: str; Mount path on remote server
        """
        raise NotImplementedError

    def csync_command(self,
                      csync_path: str,
                      interval_seconds: Optional[int] = None) -> str:
        """Returns command to mount CSYNC with Storage bucket on CSYNC_PATH.

        Args:
          csync_path: str; Path to continuously sync the bucket to.
          interval_seconds: int; runs the sync command every interval_seconds
        """
        store_type = StoreType.from_store(self)
        store_type_str = store_type.value.lower()

        # Set default interval_seconds if not provided
        if interval_seconds is None:
            interval_seconds = sky_csync.CSYNC_DEFAULT_INTERVAL_SECONDS

        # Set the destination which is either root of the bucket
        # or subdirectory of the bucket
        if data_utils.is_cloud_store_url(self.source):
            if self.source is not None:
                if isinstance(self.source, (str, Path)):
                    if store_type == StoreType.S3:
                        bucket_name, path = data_utils.split_s3_path(
                            self.source)
                    elif store_type == StoreType.GCS:
                        bucket_name, path = data_utils.split_gcs_path(
                            self.source)
                    else:
                        with ux_utils.print_exception_no_traceback():
                            raise exceptions.StorageSpecError(
                                f'Currently, {store_type} does not support '
                                'CSYNC mode.')
<<<<<<< HEAD
                    destination = '/'.join([bucket_name, path])
=======
                    if path:
                        destination = '/'.join([bucket_name, path])
                    else:
                        destination = bucket_name
>>>>>>> a93aa43b
                elif isinstance(self.source, list):
                    raise TypeError(
                        'CSYNC mode does not supprot multiple sources '
                        'for a single storage.')
        else:
            assert self.bucket is not None, (
                'Bucket should be initialized before calling csync_command')
            destination = self.bucket.name

        # Parse destination to get sync_point for log file naming
        # The exact mounting point is either the name of bucket
        # or the subdirectory in it
        result = urllib.parse.urlsplit(destination)
        sync_point = result.path.split('/')[-1]
        log_file_name = f'csync_{store_type_str}_{sync_point}.log'
        log_path = f'~/.sky/{log_file_name}'

        csync_cmd = (f'python -m sky.data.sky_csync csync {csync_path} '
                     f'{store_type_str} {destination} --interval-seconds '
                     f'{interval_seconds} --delete --no-follow-symlinks')
        return mounting_utils.get_mounting_command(StorageMode.CSYNC,
                                                   csync_path,
                                                   csync_cmd,
                                                   csync_log_path=log_path)

    def __deepcopy__(self, memo):
        # S3 Client and GCS Client cannot be deep copied, hence the
        # original Store object is returned
        return self


class Storage(object):
    """Storage objects handle persistent and large volume storage in the sky.

    Storage represents an abstract data store containing large data files
    required by the task. Compared to file_mounts, storage is faster and
    can persist across runs, requiring fewer uploads from your local machine.

    A storage object can be used in either MOUNT mode or COPY mode. In MOUNT
    mode (the default), the backing store is directly "mounted" to the remote
    VM, and files are fetched when accessed by the task and files written to the
    mount path are also written to the remote store. In COPY mode, the files are
    pre-fetched and cached on the local disk and writes are not replicated on
    the remote store.

    Behind the scenes, storage automatically uploads all data in the source
    to a backing object store in a particular cloud (S3/GCS/Azure Blob).

      Typical Usage: (See examples/playground/storage_playground.py)
        storage = Storage(name='imagenet-bucket', source='~/Documents/imagenet')

        # Move data to S3
        storage.add_store('S3')

        # Move data to Google Cloud Storage
        storage.add_store('GCS')

        # Delete Storage for both S3 and GCS
        storage.delete()
    """

    class StorageMetadata(object):
        """A pickle-able tuple of:

        - (required) Storage name.
        - (required) Source.
        - (optional) Sync every interval_seconds for CSYNC mode.
        - (optional) Storage mode.
        - (optional) Set of stores managed by sky added to the Storage object.
        """

        def __init__(
            self,
            *,
            storage_name: Optional[str],
            source: Optional[SourceType],
            interval_seconds: Optional[int],
            mode: Optional[StorageMode] = None,
            sky_stores: Optional[Dict[StoreType,
                                      AbstractStore.StoreMetadata]] = None,
        ):
            assert storage_name is not None or source is not None
            self.storage_name = storage_name
            self.source = source
            self.interval_seconds = interval_seconds
            self.mode = mode
            # Only stores managed by sky are stored here in the
            # global_user_state
            self.sky_stores = {} if sky_stores is None else sky_stores

        def __repr__(self):
            return (f'StorageMetadata('
                    f'\n\tstorage_name={self.storage_name},'
                    f'\n\tsource={self.source},'
                    f'\n\tinterval_seconds={self.interval_seconds},'
                    f'\n\tmode={self.mode},'
                    f'\n\tstores={self.sky_stores})')

        def add_store(self, store: AbstractStore) -> None:
            storetype = StoreType.from_store(store)
            self.sky_stores[storetype] = store.get_metadata()

        def remove_store(self, store: AbstractStore) -> None:
            storetype = StoreType.from_store(store)
            if storetype in self.sky_stores:
                del self.sky_stores[storetype]

    def __init__(self,
                 name: Optional[str] = None,
                 source: Optional[SourceType] = None,
                 stores: Optional[Dict[StoreType, AbstractStore]] = None,
                 persistent: Optional[bool] = True,
                 mode: StorageMode = StorageMode.MOUNT,
                 interval_seconds: Optional[int] = None,
                 sync_on_reconstruction: bool = True) -> None:
        """Initializes a Storage object.

        Three fields are required: the name of the storage, the source
        path where the data is initially located, and the default mount
        path where the data will be mounted to on the cloud.

        Storage object validation depends on the name, source and mount mode.
        There are four combinations possible for name and source inputs:

        - name is None, source is None: Underspecified storage object.
        - name is not None, source is None: If MOUNT mode, provision an empty
            bucket with name <name>. If COPY mode, raise error since source is
            required.
        - name is None, source is not None: If source is local, raise error
            since name is required to create destination bucket. If source is
            a bucket URL, use the source bucket as the backing store (if
            permissions allow, else raise error).
        - name is not None, source is not None: If source is local, upload the
            contents of the source path to <name> bucket. Create new bucket if
            required. If source is bucket url - raise error. Name should not be
            specified if the source is a URL; name will be inferred from source.

        Args:
          name: str; Name of the storage object. Typically used as the
            bucket name in backing object stores.
          source: str, List[str]; File path where the data is initially stored.
            Can be a single local path, a list of local paths, or a cloud URI
            (s3://, gs://, etc.). Local paths do not need to be absolute.
          stores: Optional; Specify pre-initialized stores (S3Store, GcsStore).
          persistent: bool; Whether to persist across sky launches.
          mode: storage_utils.StorageMode; Specify how the storage object is
            manifested on the remote VM. Can be either MOUNT, COPY, or CSYNC.
            Defaults to MOUNT.
          interval_seconds: int; Used for CSYNC mode only. Runs the sync command
            continuously for every INTERVAL seconds.
          sync_on_reconstruction: bool; Whether to sync the data if the storage
            object is found in the global_user_state and reconstructed from
            there. This is set to false when the Storage object is created not
            for direct use, e.g. for 'sky storage delete', or the storage is
            being re-used, e.g., for `sky start` on a stopped cluster.
        """
        self.name: str
        self.source = source
        self.persistent = persistent
        self.mode = mode
        assert mode in StorageMode
        self.interval_seconds = interval_seconds
        self.sync_on_reconstruction = sync_on_reconstruction

        # TODO(romilb, zhwu): This is a workaround to support storage deletion
        # for spot. Once sky storage supports forced management for external
        # buckets, this can be deprecated.
        self.force_delete = False

        # Validate and correct inputs if necessary
        self._validate_storage_spec(name)

        # Sky optimizer either adds a storage object instance or selects
        # from existing ones
        self.stores = {} if stores is None else stores

        # Logic to rebuild Storage if it is in global user state
        handle = global_user_state.get_handle_from_storage_name(self.name)
        if handle is not None:
            self.handle = handle
            # Reconstruct the Storage object from the global_user_state
            logger.debug('Detected existing storage object, '
                         f'loading Storage: {self.name}')
            self._add_store_from_metadata(self.handle.sky_stores)

            # TODO(romilb): This logic should likely be in add_store to move
            # syncing to file_mount stage..
            if self.sync_on_reconstruction:
                msg = ''
                if (self.source and
                    (isinstance(self.source, list) or
                     not data_utils.is_cloud_store_url(self.source))):
                    msg = ' and uploading from source'
                logger.info(f'Verifying bucket{msg} for storage {self.name}')
                self.sync_all_stores()

        else:
            # Storage does not exist in global_user_state, create new stores
            sky_managed_stores = {
                t: s.get_metadata()
                for t, s in self.stores.items()
                if s.is_sky_managed
            }
            self.handle = self.StorageMetadata(
                storage_name=self.name,
                source=self.source,
                interval_seconds=self.interval_seconds,
                mode=self.mode,
                sky_stores=sky_managed_stores)

            if self.source is not None:
                # If source is a pre-existing bucket, connect to the bucket
                # If the bucket does not exist, this will error out
                if isinstance(self.source, str):
                    if self.source.startswith('s3://'):
                        self.add_store(StoreType.S3)
                    elif self.source.startswith('gs://'):
                        self.add_store(StoreType.GCS)
                    elif self.source.startswith('r2://'):
                        self.add_store(StoreType.R2)
                    elif self.source.startswith('cos://'):
                        self.add_store(StoreType.IBM)

    @staticmethod
    def _validate_source(
            source: SourceType, mode: StorageMode,
            sync_on_reconstruction: bool) -> Tuple[SourceType, bool]:
        """Validates the source path.

        Args:
          source: str; File path where the data is initially stored. Can be a
            local path or a cloud URI (s3://, gs://, r2:// etc.).
            Local paths do not need to be absolute.
          mode: storage_utils.StorageMode; StorageMode of the storage object

        Returns:
          Tuple[source, is_local_source]
          source: str; The source path.
          is_local_source: bool; Whether the source is a local path.
            False if URI.
        """

        def _check_basename_conflicts(source_list: List[str]) -> None:
            """Checks if two paths in source_list have the same basename."""
            basenames = [os.path.basename(s) for s in source_list]
            conflicts = {x for x in basenames if basenames.count(x) > 1}
            if conflicts:
                with ux_utils.print_exception_no_traceback():
                    raise exceptions.StorageSourceError(
                        'Cannot have multiple files or directories with the '
                        'same name in source. Conflicts found for: '
                        f'{", ".join(conflicts)}')

        def _validate_local_source(local_source):
            if local_source.endswith('/'):
                with ux_utils.print_exception_no_traceback():
                    raise exceptions.StorageSourceError(
                        'Storage source paths cannot end with a slash '
                        '(try "/mydir: /mydir" or "/myfile: /myfile"). '
                        f'Found source={local_source}')
            # Local path, check if it exists
            full_src = os.path.abspath(os.path.expanduser(local_source))
            # Only check if local source exists if it is synced to the bucket
            if not os.path.exists(full_src) and sync_on_reconstruction:
                with ux_utils.print_exception_no_traceback():
                    raise exceptions.StorageSourceError(
                        'Local source path does not'
                        f' exist: {local_source}')
            # Raise warning if user's path is a symlink
            elif os.path.islink(full_src):
                logger.warning(f'Source path {source} is a symlink. '
                               'Referenced contents are uploaded, matching '
                               'the default behavior for S3 and GCS syncing.')

        # Check if source is a list of paths
        if isinstance(source, list):
            # Check for conflicts in basenames
            _check_basename_conflicts(source)
            # Validate each path
            for local_source in source:
                _validate_local_source(local_source)
            is_local_source = True
        else:
            # Check if str source is a valid local/remote URL
            split_path = urllib.parse.urlsplit(source)
            if split_path.scheme == '':
                _validate_local_source(source)
                # Check if source is a file - throw error if it is
                full_src = os.path.abspath(os.path.expanduser(source))
                if os.path.isfile(full_src):
                    with ux_utils.print_exception_no_traceback():
                        raise exceptions.StorageSourceError(
                            'Storage source path cannot be a file - only'
                            ' directories are supported as a source. '
                            'To upload a single file, specify it in a list '
                            f'by writing source: [{source}]. Note '
                            'that the file will be uploaded to the root of the '
                            'bucket and will appear at <destination_path>/'
                            f'{os.path.basename(source)}. Alternatively, you '
                            'can directly upload the file to the VM without '
                            'using a bucket by writing <destination_path>: '
                            f'{source} in the file_mounts section of your YAML')
                is_local_source = True
            elif split_path.scheme in ['s3', 'gs', 'r2', 'cos']:
                is_local_source = False
                # Storage mounting does not support mounting specific files from
                # cloud store - ensure path points to only a directory
                if mode == StorageMode.MOUNT:
                    if ((not split_path.scheme == 'cos' and
                         split_path.path.strip('/') != '') or
                        (split_path.scheme == 'cos' and
                         not re.match(r'^/[-\w]+(/\s*)?$', split_path.path))):
                        # regex allows split_path.path to include /bucket
                        # or /bucket/optional_whitespaces while considering
                        # cos URI's regions (cos://region/bucket_name)
                        with ux_utils.print_exception_no_traceback():
                            raise exceptions.StorageModeError(
                                'MOUNT mode does not support'
                                ' mounting specific files from cloud'
                                ' storage. Please use COPY mode or'
                                ' specify only the bucket name as'
                                ' the source.')
            else:
                with ux_utils.print_exception_no_traceback():
                    raise exceptions.StorageSourceError(
                        f'Supported paths: local, s3://, gs://, '
                        f'r2://, cos://. Got: {source}')
        return source, is_local_source

    def _validate_storage_spec(self, name: Optional[str]) -> None:
        """Validates the storage spec and updates local fields if necessary."""

        def validate_name(name):
            """ Checks for validating the storage name.

            Checks if the name starts the s3, gcs or r2 prefix and raise error
            if it does. Store specific validation checks (e.g., S3 specific
            rules) happen in the corresponding store class.
            """
            prefix = name.split('://')[0]
            prefix = prefix.lower()
            if prefix in ['s3', 'gs', 'r2', 'cos']:
                with ux_utils.print_exception_no_traceback():
                    raise exceptions.StorageNameError(
                        'Prefix detected: `name` cannot start with '
                        f'{prefix}://. If you are trying to use an existing '
                        'bucket created outside of SkyPilot, please specify it '
                        'using the `source` field (e.g. '
                        '`source: s3://mybucket/`). If you are trying to '
                        'create a new bucket, please use the `store` field to '
                        'specify the store type (e.g. `store: s3`).')

        # interval_seconds is a field only used with CSYNC mode
        if self.mode != StorageMode.CSYNC and self.interval_seconds is not None:
            with ux_utils.print_exception_no_traceback():
                raise exceptions.StorageSourceError(
                    'The field "interval_seconds" can be specified only '
                    'with CSYNC mdoe.')

        if self.source is None:
            # If the mode is COPY, the source must be specified
            if self.mode == StorageMode.COPY:
                # Check if a Storage object already exists in global_user_state
                # (e.g. used as scratch previously). Such storage objects can be
                # mounted in copy mode even though they have no source in the
                # yaml spec (the name is the source).
                handle = global_user_state.get_handle_from_storage_name(name)
                if handle is None:
                    with ux_utils.print_exception_no_traceback():
                        raise exceptions.StorageSourceError(
                            'New storage object: source must be specified when '
                            'using COPY mode.')
            else:
                # If source is not specified in COPY mode, the intent is to
                # create a bucket and use it as scratch disk. Name must be
                # specified to create bucket.
                if not name:
                    with ux_utils.print_exception_no_traceback():
                        raise exceptions.StorageSpecError(
                            'Storage source or storage name must be specified.')
            assert name is not None, handle
            validate_name(name)
            self.name = name
            return
        elif self.source is not None:
            source, is_local_source = Storage._validate_source(
                self.source, self.mode, self.sync_on_reconstruction)
            if not name:
                if is_local_source:
                    with ux_utils.print_exception_no_traceback():
                        raise exceptions.StorageNameError(
                            'Storage name must be specified if the source is '
                            'local.')
                else:
                    assert isinstance(source, str)
                    # Set name to source bucket name and continue
                    if source.startswith('cos://'):
                        # cos url requires custom parsing
                        name = data_utils.split_cos_path(source)[0]
                    else:
                        name = urllib.parse.urlsplit(source).netloc
                    assert name is not None, source
                    self.name = name
                    return
            else:
                if is_local_source:
                    # If name is specified and source is local, upload to bucket
                    assert name is not None, source
                    validate_name(name)
                    self.name = name
                    return
                else:
                    # Both name and source should not be specified if the source
                    # is a URI. Name will be inferred from the URI.
                    with ux_utils.print_exception_no_traceback():
                        raise exceptions.StorageSpecError(
                            'Storage name should not be specified if the '
                            'source is a remote URI.')
        raise exceptions.StorageSpecError(
            f'Validation failed for storage source {self.source}, name '
            f'{self.name} and mode {self.mode}. Please check the arguments.')

    def _add_store_from_metadata(
            self, sky_stores: Dict[StoreType,
                                   AbstractStore.StoreMetadata]) -> None:
        """Reconstructs Storage.stores from sky_stores.

        Reconstruct AbstractStore objects from sky_store's metadata and
        adds them into Storage.stores
        """
        for s_type, s_metadata in sky_stores.items():
            # When initializing from global_user_state, we override the
            # source from the YAML
            try:
                if s_type == StoreType.S3:
                    store = S3Store.from_metadata(
                        s_metadata,
                        source=self.source,
                        sync_on_reconstruction=self.sync_on_reconstruction)
                elif s_type == StoreType.GCS:
                    store = GcsStore.from_metadata(
                        s_metadata,
                        source=self.source,
                        sync_on_reconstruction=self.sync_on_reconstruction)
                elif s_type == StoreType.R2:
                    store = R2Store.from_metadata(
                        s_metadata,
                        source=self.source,
                        sync_on_reconstruction=self.sync_on_reconstruction)
                elif s_type == StoreType.IBM:
                    store = IBMCosStore.from_metadata(
                        s_metadata,
                        source=self.source,
                        sync_on_reconstruction=self.sync_on_reconstruction)
                else:
                    with ux_utils.print_exception_no_traceback():
                        raise ValueError(f'Unknown store type: {s_type}')
            # Following error is raised from _get_bucket and caught only when
            # an externally removed storage is attempted to be fetched.
            except exceptions.StorageExternalDeletionError:
                logger.debug(f'Storage object {self.name!r} was attempted to '
                             'be reconstructed while the corresponding bucket'
                             ' was externally deleted.')
                continue

            self._add_store(store, is_reconstructed=True)

    @classmethod
    def from_metadata(cls, metadata: StorageMetadata,
                      **override_args) -> 'Storage':
        """Create Storage from StorageMetadata object.

        Used when reconstructing Storage object and AbstractStore objects from
        global_user_state.
        """
        # Name should not be specified if the source is a cloud store URL.
        source = override_args.get('source', metadata.source)
        name = override_args.get('name', metadata.storage_name)
        # If the source is a list, it consists of local paths
        if not isinstance(source, list):
            if data_utils.is_cloud_store_url(source):
                name = None

        # For backwards compatibility
        # TODO(Doyoung): Implement __setstate__ to resolve backwards
        # compatibility issue
        # StorageMode is set to MOUNT mode default
        mode = StorageMode.MOUNT
        if hasattr(metadata, 'mode'):
            if metadata.mode:
                mode = override_args.get('mode', metadata.mode)

        interval_seconds = None
        if hasattr(metadata, 'interval_seconds'):
            interval_seconds = metadata.interval_seconds

        storage_obj = cls(name=name,
                          source=source,
                          sync_on_reconstruction=override_args.get(
                              'sync_on_reconstruction', True),
                          interval_seconds=interval_seconds,
                          mode=mode)

        return storage_obj

    def add_store(self, store_type: Union[str, StoreType]) -> AbstractStore:
        """Initializes and adds a new store to the storage.

        Invoked by the optimizer after it has selected a store to
        add it to Storage.

        Args:
          store_type: StoreType; Type of the storage [S3, GCS, AZURE, R2, IBM]
        """
        if isinstance(store_type, str):
            store_type = StoreType(store_type)

        if store_type in self.stores:
            logger.info(f'Storage type {store_type} already exists.')
            return self.stores[store_type]

        store_cls: Type[AbstractStore]
        if store_type == StoreType.S3:
            store_cls = S3Store
        elif store_type == StoreType.GCS:
            store_cls = GcsStore
        elif store_type == StoreType.R2:
            store_cls = R2Store
        elif store_type == StoreType.IBM:
            store_cls = IBMCosStore
        else:
            with ux_utils.print_exception_no_traceback():
                raise exceptions.StorageSpecError(
                    f'{store_type} not supported as a Store.')

        if self.mode == StorageMode.CSYNC:
            # TODO(doyoung): add CSYNC support for R2 and IBM COS
            if store_type in (StoreType.R2, StoreType.IBM):
                with ux_utils.print_exception_no_traceback():
                    raise exceptions.StorageSpecError(
                        f'Currently, {store_type} does not support '
                        'CSYNC mode.')

        # Initialize store object and get/create bucket
        try:
            store = store_cls(
                name=self.name,
                source=self.source,
                sync_on_reconstruction=self.sync_on_reconstruction)
        except exceptions.StorageBucketCreateError:
            # Creation failed, so this must be sky managed store. Add failure
            # to state.
            logger.error(f'Could not create {store_type} store '
                         f'with name {self.name}.')
            global_user_state.set_storage_status(self.name,
                                                 StorageStatus.INIT_FAILED)
            raise
        except exceptions.StorageBucketGetError:
            # Bucket get failed, so this is not sky managed. Do not update state
            logger.error(f'Could not get {store_type} store '
                         f'with name {self.name}.')
            raise
        except exceptions.StorageInitError:
            logger.error(f'Could not initialize {store_type} store with '
                         f'name {self.name}. General initialization error.')
            raise

        # Add store to storage
        self._add_store(store)

        # Upload source to store
        self._sync_store(store)

        return store

    def _add_store(self, store: AbstractStore, is_reconstructed: bool = False):
        # Adds a store object to the storage
        store_type = StoreType.from_store(store)
        self.stores[store_type] = store
        # If store initialized and is sky managed, add to state
        if store.is_sky_managed:
            self.handle.add_store(store)
            if not is_reconstructed:
                global_user_state.add_or_update_storage(self.name, self.handle,
                                                        StorageStatus.INIT)

    def delete(self, store_type: Optional[StoreType] = None) -> None:
        """Deletes data for all sky-managed storage objects.

        If a storage is not managed by sky, it is not deleted from the cloud.
        User must manually delete any object stores created outside of sky.

        Args:
            store_type: StoreType; Specific cloud store to remove from the list
              of backing stores.
        """
        if not self.stores:
            logger.info('No backing stores found. Deleting storage.')
            global_user_state.remove_storage(self.name)
        if store_type:
            store = self.stores[store_type]
            is_sky_managed = store.is_sky_managed
            # We delete a store from the cloud if it's sky managed. Else just
            # remove handle and return
            if is_sky_managed:
                self.handle.remove_store(store)
                store.delete()
                # Check remaining stores - if none is sky managed, remove
                # the storage from global_user_state.
                delete = all(
                    s.is_sky_managed is False for s in self.stores.values())
                if delete:
                    global_user_state.remove_storage(self.name)
                else:
                    global_user_state.set_storage_handle(self.name, self.handle)
            elif self.force_delete:
                store.delete()
            # Remove store from bookkeeping
            del self.stores[store_type]
        else:
            for _, store in self.stores.items():
                if store.is_sky_managed:
                    self.handle.remove_store(store)
                    store.delete()
                elif self.force_delete:
                    store.delete()
            self.stores = {}
            # Remove storage from global_user_state if present
            global_user_state.remove_storage(self.name)

    def sync_all_stores(self):
        """Syncs the source and destinations of all stores in the Storage"""
        for _, store in self.stores.items():
            self._sync_store(store)

    def _sync_store(self, store: AbstractStore):
        """Runs the upload routine for the store and handles failures"""

        def warn_for_git_dir(source: str):
            if os.path.isdir(os.path.join(source, '.git')):
                logger.warning(f'\'.git\' directory under \'{self.source}\' '
                               'is excluded during sync.')

        try:
            if self.source is not None:
                if isinstance(self.source, str):
                    warn_for_git_dir(self.source)
                else:
                    for source in self.source:
                        warn_for_git_dir(source)
            store.upload()
        except exceptions.StorageUploadError:
            logger.error(f'Could not upload {self.source!r} to store '
                         f'name {store.name!r}.')
            if store.is_sky_managed:
                global_user_state.set_storage_status(
                    self.name, StorageStatus.UPLOAD_FAILED)
            raise

        # Upload succeeded - update state
        if store.is_sky_managed:
            global_user_state.set_storage_status(self.name, StorageStatus.READY)

    @classmethod
    def from_yaml_config(cls, config: Dict[str, Any]) -> 'Storage':
        common_utils.validate_schema(config, schemas.get_storage_schema(),
                                     'Invalid storage YAML: ')

        name = config.pop('name', None)
        source = config.pop('source', None)
        store = config.pop('store', None)
        mode_str = config.pop('mode', None)
        interval_seconds = config.pop('interval_seconds', None)
        force_delete = config.pop('_force_delete', None)
        if force_delete is None:
            force_delete = False

        if isinstance(mode_str, str):
            # Make mode case insensitive, if specified
            mode = StorageMode(mode_str.upper())
        else:
            # Make sure this keeps the same as the default mode in __init__
            mode = StorageMode.MOUNT
        persistent = config.pop('persistent', None)
        if persistent is None:
            persistent = True

        assert not config, f'Invalid storage args: {config.keys()}'

        # Validation of the config object happens on instantiation.
        storage_obj = cls(name=name,
                          source=source,
                          persistent=persistent,
                          mode=mode,
                          interval_seconds=interval_seconds)
        if store is not None:
            storage_obj.add_store(StoreType(store.upper()))

        # Add force deletion flag
        storage_obj.force_delete = force_delete
        return storage_obj

    def to_yaml_config(self) -> Dict[str, str]:
        config = {}

        def add_if_not_none(key: str, value: Optional[Any]):
            if value is not None:
                config[key] = value

        name = None
        if (self.source is None or not isinstance(self.source, str) or
                not data_utils.is_cloud_store_url(self.source)):
            # Remove name if source is a cloud store URL
            name = self.name
        add_if_not_none('name', name)
        add_if_not_none('source', self.source)

        stores = None
        if len(self.stores) > 0:
            stores = ','.join([store.value for store in self.stores])
        add_if_not_none('store', stores)
        add_if_not_none('persistent', self.persistent)
        add_if_not_none('mode', self.mode.value)
        add_if_not_none('interval_seconds', self.interval_seconds)
        if self.force_delete:
            config['_force_delete'] = True
        return config


class S3Store(AbstractStore):
    """S3Store inherits from Storage Object and represents the backend
    for S3 buckets.
    """

    _ACCESS_DENIED_MESSAGE = 'Access Denied'

    def __init__(self,
                 name: str,
                 source: str,
                 region: Optional[str] = 'us-east-2',
                 is_sky_managed: Optional[bool] = None,
                 sync_on_reconstruction: bool = True):
        self.client: 'boto3.client.Client'
        self.bucket: 'StorageHandle'
        super().__init__(name, source, region, is_sky_managed,
                         sync_on_reconstruction)

    def _validate(self):
        if self.source is not None and isinstance(self.source, str):
            if self.source.startswith('s3://'):
                assert self.name == data_utils.split_s3_path(self.source)[0], (
                    'S3 Bucket is specified as path, the name should be the'
                    ' same as S3 bucket.')
            elif self.source.startswith('gs://'):
                assert self.name == data_utils.split_gcs_path(self.source)[0], (
                    'GCS Bucket is specified as path, the name should be '
                    'the same as GCS bucket.')
                assert data_utils.verify_gcs_bucket(self.name), (
                    f'Source specified as {self.source}, a GCS bucket. ',
                    'GCS Bucket should exist.')
            elif self.source.startswith('r2://'):
                assert self.name == data_utils.split_r2_path(self.source)[0], (
                    'R2 Bucket is specified as path, the name should be '
                    'the same as R2 bucket.')
                assert data_utils.verify_r2_bucket(self.name), (
                    f'Source specified as {self.source}, a R2 bucket. ',
                    'R2 Bucket should exist.')
            elif self.source.startswith('cos://'):
                assert self.name == data_utils.split_cos_path(self.source)[0], (
                    'COS Bucket is specified as path, the name should be '
                    'the same as COS bucket.')
                assert data_utils.verify_ibm_cos_bucket(self.name), (
                    f'Source specified as {self.source}, a COS bucket. ',
                    'COS Bucket should exist.')
        # Validate name
        self.name = self.validate_name(self.name)

        # Check if the storage is enabled
        if not _is_storage_cloud_enabled(str(clouds.AWS())):
            with ux_utils.print_exception_no_traceback():
                raise exceptions.ResourcesUnavailableError(
                    'Storage \'store: s3\' specified, but ' \
                    'AWS access is disabled. To fix, enable '\
                    'AWS by running `sky check`. More info: '\
                    'https://skypilot.readthedocs.io/en/latest/getting-started/installation.html.' # pylint: disable=line-too-long
                    )

    @classmethod
    def validate_name(cls, name) -> str:
        """Validates the name of the S3 store.

        Source for rules: https://docs.aws.amazon.com/AmazonS3/latest/userguide/bucketnamingrules.html # pylint: disable=line-too-long
        """

        def _raise_no_traceback_name_error(err_str):
            with ux_utils.print_exception_no_traceback():
                raise exceptions.StorageNameError(err_str)

        if name is not None and isinstance(name, str):
            if not 3 <= len(name) <= 63:
                _raise_no_traceback_name_error(
                    f'Invalid store name: name {name} must be between 3 (min) '
                    'and 63 (max) characters long.')

            # Check for valid characters and start/end with a letter or number
            pattern = r'^[a-z0-9][-a-z0-9.]*[a-z0-9]$'
            if not re.match(pattern, name):
                _raise_no_traceback_name_error(
                    f'Invalid store name: name {name} can consist only of '
                    'lowercase letters, numbers, dots (.), and hyphens (-). '
                    'It must begin and end with a letter or number.')

            # Check for two adjacent periods
            if '..' in name:
                _raise_no_traceback_name_error(
                    f'Invalid store name: name {name} must not contain '
                    'two adjacent periods.')

            # Check for IP address format
            ip_pattern = r'^(?:\d{1,3}\.){3}\d{1,3}$'
            if re.match(ip_pattern, name):
                _raise_no_traceback_name_error(
                    f'Invalid store name: name {name} must not be formatted as '
                    'an IP address (for example, 192.168.5.4).')

            # Check for 'xn--' prefix
            if name.startswith('xn--'):
                _raise_no_traceback_name_error(
                    f'Invalid store name: name {name} must not start with the '
                    'prefix "xn--".')

            # Check for '-s3alias' suffix
            if name.endswith('-s3alias'):
                _raise_no_traceback_name_error(
                    f'Invalid store name: name {name} must not end with the '
                    'suffix "-s3alias".')

            # Check for '--ol-s3' suffix
            if name.endswith('--ol-s3'):
                _raise_no_traceback_name_error(
                    f'Invalid store name: name {name} must not end with the '
                    'suffix "--ol-s3".')
        else:
            _raise_no_traceback_name_error('Store name must be specified.')
        return name

    def initialize(self):
        """Initializes the S3 store object on the cloud.

        Initialization involves fetching bucket if exists, or creating it if
        it does not.

        Raises:
          StorageBucketCreateError: If bucket creation fails
          StorageBucketGetError: If fetching existing bucket fails
          StorageInitError: If general initialization fails.
        """
        self.client = data_utils.create_s3_client(self.region)
        self.bucket, is_new_bucket = self._get_bucket()
        if self.is_sky_managed is None:
            # If is_sky_managed is not specified, then this is a new storage
            # object (i.e., did not exist in global_user_state) and we should
            # set the is_sky_managed property.
            # If is_sky_managed is specified, then we take no action.
            self.is_sky_managed = is_new_bucket

    def upload(self):
        """Uploads source to store bucket.

        Upload must be called by the Storage handler - it is not called on
        Store initialization.

        Raises:
            StorageUploadError: if upload fails.
        """
        try:
            if isinstance(self.source, list):
                self.batch_aws_rsync(self.source, create_dirs=True)
            elif self.source is not None:
                if self.source.startswith('s3://'):
                    pass
                elif self.source.startswith('gs://'):
                    self._transfer_to_s3()
                elif self.source.startswith('r2://'):
                    self._transfer_to_s3()
                else:
                    self.batch_aws_rsync([self.source])
        except exceptions.StorageUploadError:
            raise
        except Exception as e:
            raise exceptions.StorageUploadError(
                f'Upload failed for store {self.name}') from e

    def delete(self) -> None:
        deleted_by_skypilot = self._delete_s3_bucket(self.name)
        if deleted_by_skypilot:
            msg_str = f'Deleted S3 bucket {self.name}.'
        else:
            msg_str = f'S3 bucket {self.name} may have been deleted ' \
                      f'externally. Removing from local state.'
        logger.info(f'{colorama.Fore.GREEN}{msg_str}'
                    f'{colorama.Style.RESET_ALL}')

    def get_handle(self) -> StorageHandle:
        return aws.resource('s3').Bucket(self.name)

    def batch_aws_rsync(self,
                        source_path_list: List[Path],
                        create_dirs: bool = False) -> None:
        """Invokes aws s3 sync to batch upload a list of local paths to S3

        AWS Sync by default uses 10 threads to upload files to the bucket.  To
        increase parallelism, modify max_concurrent_requests in your aws config
        file (Default path: ~/.aws/config).

        Since aws s3 sync does not support batch operations, we construct
        multiple commands to be run in parallel.

        Args:
            source_path_list: List of paths to local files or directories
            create_dirs: If the local_path is a directory and this is set to
                False, the contents of the directory are directly uploaded to
                root of the bucket. If the local_path is a directory and this is
                set to True, the directory is created in the bucket root and
                contents are uploaded to it.
        """

        def get_file_sync_command(base_dir_path, file_names):
            includes = ' '.join([
                f'--include {shlex.quote(file_name)}'
                for file_name in file_names
            ])
            base_dir_path = shlex.quote(base_dir_path)
            sync_command = ('aws s3 sync --no-follow-symlinks --exclude="*" '
                            f'{includes} {base_dir_path} '
                            f's3://{self.name}')
            return sync_command

        def get_dir_sync_command(src_dir_path, dest_dir_name):
            # we exclude .git directory from the sync
            excluded_list = storage_utils.get_excluded_files_from_gitignore(
                src_dir_path)
            excluded_list.append('.git/*')
            excludes = ' '.join([
                f'--exclude {shlex.quote(file_name)}'
                for file_name in excluded_list
            ])
            src_dir_path = shlex.quote(src_dir_path)
            sync_command = (f'aws s3 sync --no-follow-symlinks {excludes} '
                            f'{src_dir_path} '
                            f's3://{self.name}/{dest_dir_name}')
            return sync_command

        # Generate message for upload
        if len(source_path_list) > 1:
            source_message = f'{len(source_path_list)} paths'
        else:
            source_message = source_path_list[0]

        with rich_utils.safe_status(
                f'[bold cyan]Syncing '
                f'[green]{source_message}[/] to [green]s3://{self.name}/[/]'):
            data_utils.parallel_upload(
                source_path_list,
                get_file_sync_command,
                get_dir_sync_command,
                self.name,
                self._ACCESS_DENIED_MESSAGE,
                create_dirs=create_dirs,
                max_concurrent_uploads=_MAX_CONCURRENT_UPLOADS)

    def _transfer_to_s3(self) -> None:
        assert isinstance(self.source, str), self.source
        if self.source.startswith('gs://'):
            data_transfer.gcs_to_s3(self.name, self.name)
        elif self.source.startswith('r2://'):
            data_transfer.r2_to_s3(self.name, self.name)

    def _get_bucket(self) -> Tuple[StorageHandle, bool]:
        """Obtains the S3 bucket.

        If the bucket exists, this method will return the bucket.
        If the bucket does not exist, there are three cases:
          1) Raise an error if the bucket source starts with s3://
          2) Return None if bucket has been externally deleted and
             sync_on_reconstruction is False
          3) Create and return a new bucket otherwise

        Raises:
            StorageBucketCreateError: If creating the bucket fails
            StorageBucketGetError: If fetching a bucket fails
            StorageExternalDeletionError: If externally deleted storage is
                attempted to be fetched while reconstructing the storage for
                'sky storage delete' or 'sky start'
        """
        s3 = aws.resource('s3')
        bucket = s3.Bucket(self.name)

        try:
            # Try Public bucket case.
            # This line does not error out if the bucket is an external public
            # bucket or if it is a user's bucket that is publicly
            # accessible.
            self.client.head_bucket(Bucket=self.name)
            return bucket, False
        except aws.botocore_exceptions().ClientError as e:
            error_code = e.response['Error']['Code']
            # AccessDenied error for buckets that are private and not owned by
            # user.
            if error_code == '403':
                command = f'aws s3 ls {self.name}'
                with ux_utils.print_exception_no_traceback():
                    raise exceptions.StorageBucketGetError(
                        _BUCKET_FAIL_TO_CONNECT_MESSAGE.format(name=self.name) +
                        f' To debug, consider running `{command}`.') from e

        if isinstance(self.source, str) and self.source.startswith('s3://'):
            with ux_utils.print_exception_no_traceback():
                raise exceptions.StorageBucketGetError(
                    'Attempted to use a non-existent bucket as a source: '
                    f'{self.source}. Consider using `aws s3 ls '
                    f'{self.source}` to debug.')

        # If bucket cannot be found in both private and public settings,
        # the bucket is to be created by Sky. However, creation is skipped if
        # Store object is being reconstructed for deletion or re-mount with
        # sky start, and error is raised instead.
        if self.sync_on_reconstruction:
            bucket = self._create_s3_bucket(self.name)
            return bucket, True
        else:
            # Raised when Storage object is reconstructed for sky storage
            # delete or to re-mount Storages with sky start but the storage
            # is already removed externally.
            raise exceptions.StorageExternalDeletionError(
                'Attempted to fetch a non-existent bucket: '
                f'{self.name}')

    def _download_file(self, remote_path: str, local_path: str) -> None:
        """Downloads file from remote to local on s3 bucket
        using the boto3 API

        Args:
          remote_path: str; Remote path on S3 bucket
          local_path: str; Local path on user's device
        """
        self.bucket.download_file(remote_path, local_path)

    def mount_command(self, mount_path: str) -> str:
        """Returns the command to mount the bucket to the mount_path.

        Uses goofys to mount the bucket.

        Args:
          mount_path: str; Path to mount the bucket to.
        """
        install_cmd = ('sudo wget -nc https://github.com/romilbhardwaj/goofys/'
                       'releases/download/0.24.0-romilb-upstream/goofys '
                       '-O /usr/local/bin/goofys && '
                       'sudo chmod +x /usr/local/bin/goofys')
        mount_cmd = ('goofys -o allow_other '
                     f'--stat-cache-ttl {self._STAT_CACHE_TTL} '
                     f'--type-cache-ttl {self._TYPE_CACHE_TTL} '
                     f'{self.bucket.name} {mount_path}')
        return mounting_utils.get_mounting_command(StorageMode.MOUNT,
                                                   mount_path, mount_cmd,
                                                   install_cmd)

    def _create_s3_bucket(self,
                          bucket_name: str,
                          region='us-east-2') -> StorageHandle:
        """Creates S3 bucket with specific name in specific region

        Args:
          bucket_name: str; Name of bucket
          region: str; Region name, e.g. us-west-1, us-east-2
        Raises:
          StorageBucketCreateError: If bucket creation fails.
        """
        s3_client = self.client
        try:
            if region is None:
                s3_client.create_bucket(Bucket=bucket_name)
            else:
                location = {'LocationConstraint': region}
                s3_client.create_bucket(Bucket=bucket_name,
                                        CreateBucketConfiguration=location)
                logger.info(f'Created S3 bucket {bucket_name} in {region}')
        except aws.botocore_exceptions().ClientError as e:
            with ux_utils.print_exception_no_traceback():
                raise exceptions.StorageBucketCreateError(
                    f'Attempted to create a bucket '
                    f'{self.name} but failed.') from e
        return aws.resource('s3').Bucket(bucket_name)

    def _delete_s3_bucket(self, bucket_name: str) -> bool:
        """Deletes S3 bucket, including all objects in bucket

        Args:
          bucket_name: str; Name of bucket

        Returns:
         bool; True if bucket was deleted, False if it was deleted externally.
        """
        # Deleting objects is very slow programatically
        # (i.e. bucket.objects.all().delete() is slow).
        # In addition, standard delete operations (i.e. via `aws s3 rm`)
        # are slow, since AWS puts deletion markers.
        # https://stackoverflow.com/questions/49239351/why-is-it-so-much-slower-to-delete-objects-in-aws-s3-than-it-is-to-create-them
        # The fastest way to delete is to run `aws s3 rb --force`,
        # which removes the bucket by force.
        remove_command = f'aws s3 rb s3://{bucket_name} --force'
        try:
            with rich_utils.safe_status(
                    f'[bold cyan]Deleting S3 bucket {bucket_name}[/]'):
                subprocess.check_output(remove_command.split(' '),
                                        stderr=subprocess.STDOUT)
        except subprocess.CalledProcessError as e:
            if 'NoSuchBucket' in e.output.decode('utf-8'):
                logger.debug(
                    _BUCKET_EXTERNALLY_DELETED_DEBUG_MESSAGE.format(
                        bucket_name=bucket_name))
                return False
            else:
                logger.error(e.output)
                with ux_utils.print_exception_no_traceback():
                    raise exceptions.StorageBucketDeleteError(
                        f'Failed to delete S3 bucket {bucket_name}.')

        # Wait until bucket deletion propagates on AWS servers
        while data_utils.verify_s3_bucket(bucket_name):
            time.sleep(0.1)
        return True


class GcsStore(AbstractStore):
    """GcsStore inherits from Storage Object and represents the backend
    for GCS buckets.
    """

    _ACCESS_DENIED_MESSAGE = 'AccessDeniedException'

    # https://github.com/GoogleCloudPlatform/gcsfuse/releases
    _GCSFUSE_VERSION = '1.3.0'

    def __init__(self,
                 name: str,
                 source: str,
                 region: Optional[str] = 'us-central1',
                 is_sky_managed: Optional[bool] = None,
                 sync_on_reconstruction: Optional[bool] = True):
        self.client: 'storage.Client'
        self.bucket: StorageHandle
        super().__init__(name, source, region, is_sky_managed,
                         sync_on_reconstruction)

    def _validate(self):
        if self.source is not None:
            if isinstance(self.source, str):
                if self.source.startswith('s3://'):
                    assert self.name == data_utils.split_s3_path(
                        self.source
                    )[0], (
                        'S3 Bucket is specified as path, the name should be the'
                        ' same as S3 bucket.')
                    assert data_utils.verify_s3_bucket(self.name), (
                        f'Source specified as {self.source}, an S3 bucket. ',
                        'S3 Bucket should exist.')
                elif self.source.startswith('gs://'):
                    assert self.name == data_utils.split_gcs_path(
                        self.source
                    )[0], (
                        'GCS Bucket is specified as path, the name should be '
                        'the same as GCS bucket.')
                elif self.source.startswith('r2://'):
                    assert self.name == data_utils.split_r2_path(
                        self.source
                    )[0], ('R2 Bucket is specified as path, the name should be '
                           'the same as R2 bucket.')
                    assert data_utils.verify_r2_bucket(self.name), (
                        f'Source specified as {self.source}, a R2 bucket. ',
                        'R2 Bucket should exist.')
                elif self.source.startswith('cos://'):
                    assert self.name == data_utils.split_cos_path(
                        self.source
                    )[0], (
                        'COS Bucket is specified as path, the name should be '
                        'the same as COS bucket.')
                    assert data_utils.verify_ibm_cos_bucket(self.name), (
                        f'Source specified as {self.source}, a COS bucket. ',
                        'COS Bucket should exist.')
        # Validate name
        self.name = self.validate_name(self.name)
        # Check if the storage is enabled
        if not _is_storage_cloud_enabled(str(clouds.GCP())):
            with ux_utils.print_exception_no_traceback():
                raise exceptions.ResourcesUnavailableError(
                    'Storage \'store: gcs\' specified, but '
                    'GCP access is disabled. To fix, enable '
                    'GCP by running `sky check`. '
                    'More info: https://skypilot.readthedocs.io/en/latest/getting-started/installation.html.')  # pylint: disable=line-too-long

    @classmethod
    def validate_name(cls, name) -> str:
        """Validates the name of the GCS store.

        Source for rules: https://cloud.google.com/storage/docs/buckets#naming
        """

        def _raise_no_traceback_name_error(err_str):
            with ux_utils.print_exception_no_traceback():
                raise exceptions.StorageNameError(err_str)

        if name is not None and isinstance(name, str):
            # Check for overall length
            if not 3 <= len(name) <= 222:
                _raise_no_traceback_name_error(
                    f'Invalid store name: name {name} must contain 3-222 '
                    'characters.')

            # Check for valid characters and start/end with a number or letter
            pattern = r'^[a-z0-9][-a-z0-9._]*[a-z0-9]$'
            if not re.match(pattern, name):
                _raise_no_traceback_name_error(
                    f'Invalid store name: name {name} can only contain '
                    'lowercase letters, numeric characters, dashes (-), '
                    'underscores (_), and dots (.). Spaces are not allowed. '
                    'Names must start and end with a number or letter.')

            # Check for 'goog' prefix and 'google' in the name
            if name.startswith('goog') or any(
                    s in name
                    for s in ['google', 'g00gle', 'go0gle', 'g0ogle']):
                _raise_no_traceback_name_error(
                    f'Invalid store name: name {name} cannot begin with the '
                    '"goog" prefix or contain "google" in various forms.')

            # Check for dot-separated components length
            components = name.split('.')
            if any(len(component) > 63 for component in components):
                _raise_no_traceback_name_error(
                    'Invalid store name: Dot-separated components in name '
                    f'{name} can be no longer than 63 characters.')

            if '..' in name or '.-' in name or '-.' in name:
                _raise_no_traceback_name_error(
                    f'Invalid store name: name {name} must not contain two '
                    'adjacent periods or a dot next to a hyphen.')

            # Check for IP address format
            ip_pattern = r'^(?:\d{1,3}\.){3}\d{1,3}$'
            if re.match(ip_pattern, name):
                _raise_no_traceback_name_error(
                    f'Invalid store name: name {name} cannot be represented as '
                    'an IP address in dotted-decimal notation '
                    '(for example, 192.168.5.4).')
        else:
            _raise_no_traceback_name_error('Store name must be specified.')
        return name

    def initialize(self):
        """Initializes the GCS store object on the cloud.

        Initialization involves fetching bucket if exists, or creating it if
        it does not.

        Raises:
          StorageBucketCreateError: If bucket creation fails
          StorageBucketGetError: If fetching existing bucket fails
          StorageInitError: If general initialization fails.
        """
        self.client = gcp.storage_client()
        self.bucket, is_new_bucket = self._get_bucket()
        if self.is_sky_managed is None:
            # If is_sky_managed is not specified, then this is a new storage
            # object (i.e., did not exist in global_user_state) and we should
            # set the is_sky_managed property.
            # If is_sky_managed is specified, then we take no action.
            self.is_sky_managed = is_new_bucket

    def upload(self):
        """Uploads source to store bucket.

        Upload must be called by the Storage handler - it is not called on
        Store initialization.

        Raises:
            StorageUploadError: if upload fails.
        """
        try:
            if isinstance(self.source, list):
                self.batch_gsutil_rsync(self.source, create_dirs=True)
            elif self.source is not None:
                if self.source.startswith('gs://'):
                    pass
                elif self.source.startswith('s3://'):
                    self._transfer_to_gcs()
                elif self.source.startswith('r2://'):
                    self._transfer_to_gcs()
                else:
                    # If a single directory is specified in source, upload
                    # contents to root of bucket by suffixing /*.
                    self.batch_gsutil_rsync([self.source])
        except exceptions.StorageUploadError:
            raise
        except Exception as e:
            raise exceptions.StorageUploadError(
                f'Upload failed for store {self.name}') from e

    def delete(self) -> None:
        deleted_by_skypilot = self._delete_gcs_bucket(self.name)
        if deleted_by_skypilot:
            msg_str = f'Deleted GCS bucket {self.name}.'
        else:
            msg_str = f'GCS bucket {self.name} may have been deleted ' \
                      f'externally. Removing from local state.'
        logger.info(f'{colorama.Fore.GREEN}{msg_str}'
                    f'{colorama.Style.RESET_ALL}')

    def get_handle(self) -> StorageHandle:
        return self.client.get_bucket(self.name)

    def batch_gsutil_cp(self,
                        source_path_list: List[Path],
                        create_dirs: bool = False) -> None:
        """Invokes gsutil cp -n to batch upload a list of local paths

        -n flag to gsutil cp checks the existence of an object before uploading,
        making it similar to gsutil rsync. Since it allows specification of a
        list of files, it is faster than calling gsutil rsync on each file.
        However, unlike rsync, files are compared based on just their filename,
        and any updates to a file would not be copied to the bucket.
        """
        # Generate message for upload
        if len(source_path_list) > 1:
            source_message = f'{len(source_path_list)} paths'
        else:
            source_message = source_path_list[0]

        # If the source_path list contains a directory, then gsutil cp -n
        # copies the dir as is to the root of the bucket. To copy the
        # contents of directory to the root, add /* to the directory path
        # e.g., /mydir/*
        source_path_list = [
            str(path) + '/*' if
            (os.path.isdir(path) and not create_dirs) else str(path)
            for path in source_path_list
        ]
        copy_list = '\n'.join(
            os.path.abspath(os.path.expanduser(p)) for p in source_path_list)
        gsutil_alias, alias_gen = data_utils.get_gsutil_command()
        sync_command = (f'{alias_gen}; echo "{copy_list}" | {gsutil_alias} '
                        f'cp -e -n -r -I gs://{self.name}')

        with rich_utils.safe_status(
                f'[bold cyan]Syncing '
                f'[green]{source_message}[/] to [green]gs://{self.name}/[/]'):
            data_utils.run_upload_cli(sync_command,
                                      self._ACCESS_DENIED_MESSAGE,
                                      bucket_name=self.name)

    def batch_gsutil_rsync(self,
                           source_path_list: List[Path],
                           create_dirs: bool = False) -> None:
        """Invokes gsutil rsync to batch upload a list of local paths

        Since gsutil rsync does not support include commands, We use negative
        look-ahead regex to exclude everything else than the path(s) we want to
        upload.

        Since gsutil rsync does not support batch operations, we construct
        multiple commands to be run in parallel.

        Args:
            source_path_list: List of paths to local files or directories
            create_dirs: If the local_path is a directory and this is set to
                False, the contents of the directory are directly uploaded to
                root of the bucket. If the local_path is a directory and this is
                set to True, the directory is created in the bucket root and
                contents are uploaded to it.
        """

        def get_file_sync_command(base_dir_path, file_names):
            sync_format = '|'.join(file_names)
            gsutil_alias, alias_gen = data_utils.get_gsutil_command()
            base_dir_path = shlex.quote(base_dir_path)
            sync_command = (f'{alias_gen}; {gsutil_alias} '
                            f'rsync -e -x \'^(?!{sync_format}$).*\' '
                            f'{base_dir_path} gs://{self.name}')
            return sync_command

        def get_dir_sync_command(src_dir_path, dest_dir_name):
            excluded_list = storage_utils.get_excluded_files_from_gitignore(
                src_dir_path)
            # we exclude .git directory from the sync
            excluded_list.append(r'^\.git/.*$')
            excludes = '|'.join(excluded_list)
            gsutil_alias, alias_gen = data_utils.get_gsutil_command()
            src_dir_path = shlex.quote(src_dir_path)
            sync_command = (f'{alias_gen}; {gsutil_alias} '
                            f'rsync -e -r -x \'({excludes})\' {src_dir_path} '
                            f'gs://{self.name}/{dest_dir_name}')
            return sync_command

        # Generate message for upload
        if len(source_path_list) > 1:
            source_message = f'{len(source_path_list)} paths'
        else:
            source_message = source_path_list[0]

        with rich_utils.safe_status(
                f'[bold cyan]Syncing '
                f'[green]{source_message}[/] to [green]gs://{self.name}/[/]'):
            data_utils.parallel_upload(
                source_path_list,
                get_file_sync_command,
                get_dir_sync_command,
                self.name,
                self._ACCESS_DENIED_MESSAGE,
                create_dirs=create_dirs,
                max_concurrent_uploads=_MAX_CONCURRENT_UPLOADS)

    def _transfer_to_gcs(self) -> None:
        if isinstance(self.source, str) and self.source.startswith('s3://'):
            data_transfer.s3_to_gcs(self.name, self.name)
        elif isinstance(self.source, str) and self.source.startswith('r2://'):
            data_transfer.r2_to_gcs(self.name, self.name)

    def _get_bucket(self) -> Tuple[StorageHandle, bool]:
        """Obtains the GCS bucket.
        If the bucket exists, this method will connect to the bucket.

        If the bucket does not exist, there are three cases:
          1) Raise an error if the bucket source starts with gs://
          2) Return None if bucket has been externally deleted and
             sync_on_reconstruction is False
          3) Create and return a new bucket otherwise

        Raises:
            StorageBucketCreateError: If creating the bucket fails
            StorageBucketGetError: If fetching a bucket fails
            StorageExternalDeletionError: If externally deleted storage is
                attempted to be fetched while reconstructing the storage for
                'sky storage delete' or 'sky start'
        """
        try:
            bucket = self.client.get_bucket(self.name)
            return bucket, False
        except gcp.not_found_exception() as e:
            if isinstance(self.source, str) and self.source.startswith('gs://'):
                with ux_utils.print_exception_no_traceback():
                    raise exceptions.StorageBucketGetError(
                        'Attempted to use a non-existent bucket as a source: '
                        f'{self.source}') from e
            else:
                # If bucket cannot be found (i.e., does not exist), it is to be
                # created by Sky. However, creation is skipped if Store object
                # is being reconstructed for deletion or re-mount with
                # sky start, and error is raised instead.
                if self.sync_on_reconstruction:
                    bucket = self._create_gcs_bucket(self.name)
                    return bucket, True
                else:
                    # This is raised when Storage object is reconstructed for
                    # sky storage delete or to re-mount Storages with sky start
                    # but the storage is already removed externally.
                    raise exceptions.StorageExternalDeletionError(
                        'Attempted to fetch a non-existent bucket: '
                        f'{self.name}') from e
        except gcp.forbidden_exception():
            # Try public bucket to see if bucket exists
            logger.info(
                'External Bucket detected; Connecting to external bucket...')
            try:
                a_client = gcp.anonymous_storage_client()
                bucket = a_client.bucket(self.name)
                # Check if bucket can be listed/read from
                next(bucket.list_blobs())
                return bucket, False
            except (gcp.not_found_exception(), ValueError) as e:
                command = f'gsutil ls gs://{self.name}'
                with ux_utils.print_exception_no_traceback():
                    raise exceptions.StorageBucketGetError(
                        _BUCKET_FAIL_TO_CONNECT_MESSAGE.format(name=self.name) +
                        f' To debug, consider running `{command}`.') from e

    def mount_command(self, mount_path: str) -> str:
        """Returns the command to mount the bucket to the mount_path.

        Uses gcsfuse to mount the bucket.

        Args:
          mount_path: str; Path to mount the bucket to.
        """
        install_cmd = ('wget -nc https://github.com/GoogleCloudPlatform/gcsfuse'
                       f'/releases/download/v{self._GCSFUSE_VERSION}/'
                       f'gcsfuse_{self._GCSFUSE_VERSION}_amd64.deb '
                       '-O /tmp/gcsfuse.deb && '
                       'sudo dpkg --install /tmp/gcsfuse.deb')
        mount_cmd = ('gcsfuse -o allow_other '
                     '--implicit-dirs '
                     f'--stat-cache-capacity {self._STAT_CACHE_CAPACITY} '
                     f'--stat-cache-ttl {self._STAT_CACHE_TTL} '
                     f'--type-cache-ttl {self._TYPE_CACHE_TTL} '
                     f'--rename-dir-limit {self._RENAME_DIR_LIMIT} '
                     f'{self.bucket.name} {mount_path}')
        version_check_cmd = (
            f'gcsfuse --version | grep -q {self._GCSFUSE_VERSION}')
        return mounting_utils.get_mounting_command(StorageMode.MOUNT,
                                                   mount_path, mount_cmd,
                                                   install_cmd,
                                                   version_check_cmd)

    def _download_file(self, remote_path: str, local_path: str) -> None:
        """Downloads file from remote to local on GS bucket

        Args:
          remote_path: str; Remote path on GS bucket
          local_path: str; Local path on user's device
        """
        blob = self.bucket.blob(remote_path)
        blob.download_to_filename(local_path, timeout=None)

    def _create_gcs_bucket(self,
                           bucket_name: str,
                           region='us-central1') -> StorageHandle:
        """Creates GCS bucket with specific name in specific region

        Args:
          bucket_name: str; Name of bucket
          region: str; Region name, e.g. us-central1, us-west1
        """
        try:
            bucket = self.client.bucket(bucket_name)
            bucket.storage_class = 'STANDARD'
            new_bucket = self.client.create_bucket(bucket, location=region)
        except Exception as e:  # pylint: disable=broad-except
            with ux_utils.print_exception_no_traceback():
                raise exceptions.StorageBucketCreateError(
                    f'Attempted to create a bucket {self.name} but failed.'
                ) from e
        logger.info(
            f'Created GCS bucket {new_bucket.name} in {new_bucket.location} '
            f'with storage class {new_bucket.storage_class}')
        return new_bucket

    def _delete_gcs_bucket(self, bucket_name: str) -> bool:
        """Deletes GCS bucket, including all objects in bucket

        Args:
          bucket_name: str; Name of bucket

        Returns:
         bool; True if bucket was deleted, False if it was deleted externally.
        """

        with rich_utils.safe_status(
                f'[bold cyan]Deleting GCS bucket {bucket_name}[/]'):
            try:
                self.client.get_bucket(bucket_name)
            except gcp.forbidden_exception() as e:
                # Try public bucket to see if bucket exists
                with ux_utils.print_exception_no_traceback():
                    raise PermissionError(
                        'External Bucket detected. User not allowed to delete '
                        'external bucket.') from e
            except gcp.not_found_exception():
                # If bucket does not exist, it may have been deleted externally.
                # Do a no-op in that case.
                logger.debug(
                    _BUCKET_EXTERNALLY_DELETED_DEBUG_MESSAGE.format(
                        bucket_name=bucket_name))
                return False
            try:
                gsutil_alias, alias_gen = data_utils.get_gsutil_command()
                remove_obj_command = (f'{alias_gen};{gsutil_alias} '
                                      f'rm -r gs://{bucket_name}')
                subprocess.check_output(remove_obj_command,
                                        stderr=subprocess.STDOUT,
                                        shell=True,
                                        executable='/bin/bash')
                return True
            except subprocess.CalledProcessError as e:
                logger.error(e.output)
                with ux_utils.print_exception_no_traceback():
                    raise exceptions.StorageBucketDeleteError(
                        f'Failed to delete GCS bucket {bucket_name}.')


class R2Store(AbstractStore):
    """R2Store inherits from S3Store Object and represents the backend
    for R2 buckets.
    """

    _ACCESS_DENIED_MESSAGE = 'Access Denied'

    def __init__(self,
                 name: str,
                 source: str,
                 region: Optional[str] = 'auto',
                 is_sky_managed: Optional[bool] = None,
                 sync_on_reconstruction: Optional[bool] = True):
        self.client: 'boto3.client.Client'
        self.bucket: 'StorageHandle'
        super().__init__(name, source, region, is_sky_managed,
                         sync_on_reconstruction)

    def _validate(self):
        if self.source is not None and isinstance(self.source, str):
            if self.source.startswith('s3://'):
                assert self.name == data_utils.split_s3_path(self.source)[0], (
                    'S3 Bucket is specified as path, the name should be the'
                    ' same as S3 bucket.')
                assert data_utils.verify_s3_bucket(self.name), (
                    f'Source specified as {self.source}, a S3 bucket. ',
                    'S3 Bucket should exist.')
            elif self.source.startswith('gs://'):
                assert self.name == data_utils.split_gcs_path(self.source)[0], (
                    'GCS Bucket is specified as path, the name should be '
                    'the same as GCS bucket.')
                assert data_utils.verify_gcs_bucket(self.name), (
                    f'Source specified as {self.source}, a GCS bucket. ',
                    'GCS Bucket should exist.')
            elif self.source.startswith('r2://'):
                assert self.name == data_utils.split_r2_path(self.source)[0], (
                    'R2 Bucket is specified as path, the name should be '
                    'the same as R2 bucket.')
            elif self.source.startswith('cos://'):
                assert self.name == data_utils.split_cos_path(self.source)[0], (
                    'IBM COS Bucket is specified as path, the name should be '
                    'the same as COS bucket.')
                assert data_utils.verify_ibm_cos_bucket(self.name), (
                    f'Source specified as {self.source}, a COS bucket. ',
                    'COS Bucket should exist.')
        # Validate name
        self.name = S3Store.validate_name(self.name)
        # Check if the storage is enabled
        if not _is_storage_cloud_enabled(cloudflare.NAME):
            with ux_utils.print_exception_no_traceback():
                raise exceptions.ResourcesUnavailableError(
                    'Storage \'store: r2\' specified, but ' \
                    'Cloudflare R2 access is disabled. To fix, '\
                    'enable Cloudflare R2 by running `sky check`. '\
                    'More info: https://skypilot.readthedocs.io/en/latest/getting-started/installation.html.'  # pylint: disable=line-too-long
                    )

    def initialize(self):
        """Initializes the R2 store object on the cloud.

        Initialization involves fetching bucket if exists, or creating it if
        it does not.

        Raises:
          StorageBucketCreateError: If bucket creation fails
          StorageBucketGetError: If fetching existing bucket fails
          StorageInitError: If general initialization fails.
        """
        self.client = data_utils.create_r2_client(self.region)
        self.bucket, is_new_bucket = self._get_bucket()
        if self.is_sky_managed is None:
            # If is_sky_managed is not specified, then this is a new storage
            # object (i.e., did not exist in global_user_state) and we should
            # set the is_sky_managed property.
            # If is_sky_managed is specified, then we take no action.
            self.is_sky_managed = is_new_bucket

    def upload(self):
        """Uploads source to store bucket.

        Upload must be called by the Storage handler - it is not called on
        Store initialization.

        Raises:
            StorageUploadError: if upload fails.
        """
        try:
            if isinstance(self.source, list):
                self.batch_aws_rsync(self.source, create_dirs=True)
            elif self.source is not None:
                if self.source.startswith('s3://'):
                    self._transfer_to_r2()
                elif self.source.startswith('gs://'):
                    self._transfer_to_r2()
                elif self.source.startswith('r2://'):
                    pass
                else:
                    self.batch_aws_rsync([self.source])
        except exceptions.StorageUploadError:
            raise
        except Exception as e:
            raise exceptions.StorageUploadError(
                f'Upload failed for store {self.name}') from e

    def delete(self) -> None:
        deleted_by_skypilot = self._delete_r2_bucket(self.name)
        if deleted_by_skypilot:
            msg_str = f'Deleted R2 bucket {self.name}.'
        else:
            msg_str = f'R2 bucket {self.name} may have been deleted ' \
                      f'externally. Removing from local state.'
        logger.info(f'{colorama.Fore.GREEN}{msg_str}'
                    f'{colorama.Style.RESET_ALL}')

    def get_handle(self) -> StorageHandle:
        return cloudflare.resource('s3').Bucket(self.name)

    def batch_aws_rsync(self,
                        source_path_list: List[Path],
                        create_dirs: bool = False) -> None:
        """Invokes aws s3 sync to batch upload a list of local paths to R2

        AWS Sync by default uses 10 threads to upload files to the bucket.  To
        increase parallelism, modify max_concurrent_requests in your aws config
        file (Default path: ~/.aws/config).

        Since aws s3 sync does not support batch operations, we construct
        multiple commands to be run in parallel.

        Args:
            source_path_list: List of paths to local files or directories
            create_dirs: If the local_path is a directory and this is set to
                False, the contents of the directory are directly uploaded to
                root of the bucket. If the local_path is a directory and this is
                set to True, the directory is created in the bucket root and
                contents are uploaded to it.
        """

        def get_file_sync_command(base_dir_path, file_names):
            includes = ' '.join([
                f'--include {shlex.quote(file_name)}'
                for file_name in file_names
            ])
            endpoint_url = cloudflare.create_endpoint()
            base_dir_path = shlex.quote(base_dir_path)
            sync_command = ('AWS_SHARED_CREDENTIALS_FILE='
                            f'{cloudflare.R2_CREDENTIALS_PATH} '
                            'aws s3 sync --no-follow-symlinks --exclude="*" '
                            f'{includes} {base_dir_path} '
                            f's3://{self.name} '
                            f'--endpoint {endpoint_url} '
                            f'--profile={cloudflare.R2_PROFILE_NAME}')
            return sync_command

        def get_dir_sync_command(src_dir_path, dest_dir_name):
            # we exclude .git directory from the sync
            excluded_list = storage_utils.get_excluded_files_from_gitignore(
                src_dir_path)
            excluded_list.append('.git/*')
            excludes = ' '.join([
                f'--exclude {shlex.quote(file_name)}'
                for file_name in excluded_list
            ])
            endpoint_url = cloudflare.create_endpoint()
            src_dir_path = shlex.quote(src_dir_path)
            sync_command = ('AWS_SHARED_CREDENTIALS_FILE='
                            f'{cloudflare.R2_CREDENTIALS_PATH} '
                            f'aws s3 sync --no-follow-symlinks {excludes} '
                            f'{src_dir_path} '
                            f's3://{self.name}/{dest_dir_name} '
                            f'--endpoint {endpoint_url} '
                            f'--profile={cloudflare.R2_PROFILE_NAME}')
            return sync_command

        # Generate message for upload
        if len(source_path_list) > 1:
            source_message = f'{len(source_path_list)} paths'
        else:
            source_message = source_path_list[0]

        with rich_utils.safe_status(
                f'[bold cyan]Syncing '
                f'[green]{source_message}[/] to [green]r2://{self.name}/[/]'):
            data_utils.parallel_upload(
                source_path_list,
                get_file_sync_command,
                get_dir_sync_command,
                self.name,
                self._ACCESS_DENIED_MESSAGE,
                create_dirs=create_dirs,
                max_concurrent_uploads=_MAX_CONCURRENT_UPLOADS)

    def _transfer_to_r2(self) -> None:
        assert isinstance(self.source, str), self.source
        if self.source.startswith('gs://'):
            data_transfer.gcs_to_r2(self.name, self.name)
        elif self.source.startswith('s3://'):
            data_transfer.s3_to_r2(self.name, self.name)

    def _get_bucket(self) -> Tuple[StorageHandle, bool]:
        """Obtains the R2 bucket.

        If the bucket exists, this method will return the bucket.
        If the bucket does not exist, there are three cases:
          1) Raise an error if the bucket source starts with s3://
          2) Return None if bucket has been externally deleted and
             sync_on_reconstruction is False
          3) Create and return a new bucket otherwise

        Raises:
            StorageBucketCreateError: If creating the bucket fails
            StorageBucketGetError: If fetching a bucket fails
            StorageExternalDeletionError: If externally deleted storage is
                attempted to be fetched while reconstructing the storage for
                'sky storage delete' or 'sky start'
        """
        r2 = cloudflare.resource('s3')
        bucket = r2.Bucket(self.name)
        endpoint_url = cloudflare.create_endpoint()
        try:
            # Try Public bucket case.
            # This line does not error out if the bucket is an external public
            # bucket or if it is a user's bucket that is publicly
            # accessible.
            self.client.head_bucket(Bucket=self.name)
            return bucket, False
        except aws.botocore_exceptions().ClientError as e:
            error_code = e.response['Error']['Code']
            # AccessDenied error for buckets that are private and not owned by
            # user.
            if error_code == '403':
                command = ('AWS_SHARED_CREDENTIALS_FILE='
                           f'{cloudflare.R2_CREDENTIALS_PATH} '
                           f'aws s3 ls s3://{self.name} '
                           f'--endpoint {endpoint_url} '
                           f'--profile={cloudflare.R2_PROFILE_NAME}')
                with ux_utils.print_exception_no_traceback():
                    raise exceptions.StorageBucketGetError(
                        _BUCKET_FAIL_TO_CONNECT_MESSAGE.format(name=self.name) +
                        f' To debug, consider running `{command}`.') from e

        if isinstance(self.source, str) and self.source.startswith('r2://'):
            with ux_utils.print_exception_no_traceback():
                raise exceptions.StorageBucketGetError(
                    'Attempted to use a non-existent bucket as a source: '
                    f'{self.source}. Consider using '
                    '`AWS_SHARED_CREDENTIALS_FILE='
                    f'{cloudflare.R2_CREDENTIALS_PATH} aws s3 ls '
                    f's3://{self.name} '
                    f'--endpoint {endpoint_url} '
                    f'--profile={cloudflare.R2_PROFILE_NAME}\' '
                    'to debug.')

        # If bucket cannot be found in both private and public settings,
        # the bucket is to be created by Sky. However, creation is skipped if
        # Store object is being reconstructed for deletion or re-mount with
        # sky start, and error is raised instead.
        if self.sync_on_reconstruction:
            bucket = self._create_r2_bucket(self.name)
            return bucket, True
        else:
            # Raised when Storage object is reconstructed for sky storage
            # delete or to re-mount Storages with sky start but the storage
            # is already removed externally.
            raise exceptions.StorageExternalDeletionError(
                'Attempted to fetch a non-existent bucket: '
                f'{self.name}')

    def _download_file(self, remote_path: str, local_path: str) -> None:
        """Downloads file from remote to local on r2 bucket
        using the boto3 API

        Args:
          remote_path: str; Remote path on R2 bucket
          local_path: str; Local path on user's device
        """
        self.bucket.download_file(remote_path, local_path)

    def mount_command(self, mount_path: str) -> str:
        """Returns the command to mount the bucket to the mount_path.

        Uses goofys to mount the bucket.

        Args:
          mount_path: str; Path to mount the bucket to.
        """
        install_cmd = ('sudo wget -nc https://github.com/romilbhardwaj/goofys/'
                       'releases/download/0.24.0-romilb-upstream/goofys '
                       '-O /usr/local/bin/goofys && '
                       'sudo chmod +x /usr/local/bin/goofys')
        endpoint_url = cloudflare.create_endpoint()
        mount_cmd = (
            f'AWS_SHARED_CREDENTIALS_FILE={cloudflare.R2_CREDENTIALS_PATH} '
            f'AWS_PROFILE={cloudflare.R2_PROFILE_NAME} goofys -o allow_other '
            f'--stat-cache-ttl {self._STAT_CACHE_TTL} '
            f'--type-cache-ttl {self._TYPE_CACHE_TTL} '
            f'--endpoint {endpoint_url} '
            f'{self.bucket.name} {mount_path}')
        return mounting_utils.get_mounting_command(StorageMode.MOUNT,
                                                   mount_path, mount_cmd,
                                                   install_cmd)

    def csync_command(self,
                      csync_path: str,
                      interval_seconds: Optional[int] = None) -> str:
        """Returns command to mount CSYNC with Storage bucket on CSYNC_PATH.

        Args:
          csync_path: str; Path to continuously sync the bucket to.
          interval_seconds: int; runs the sync command every interval_seconds
        """
        raise NotImplementedError

    def _create_r2_bucket(self,
                          bucket_name: str,
                          region='auto') -> StorageHandle:
        """Creates R2 bucket with specific name in specific region

        Args:
          bucket_name: str; Name of bucket
          region: str; Region name, r2 automatically sets region
        Raises:
          StorageBucketCreateError: If bucket creation fails.
        """
        r2_client = self.client
        try:
            if region is None:
                r2_client.create_bucket(Bucket=bucket_name)
            else:
                location = {'LocationConstraint': region}
                r2_client.create_bucket(Bucket=bucket_name,
                                        CreateBucketConfiguration=location)
                logger.info(f'Created R2 bucket {bucket_name} in {region}')
        except aws.botocore_exceptions().ClientError as e:
            with ux_utils.print_exception_no_traceback():
                raise exceptions.StorageBucketCreateError(
                    f'Attempted to create a bucket '
                    f'{self.name} but failed.') from e
        return cloudflare.resource('s3').Bucket(bucket_name)

    def _delete_r2_bucket(self, bucket_name: str) -> bool:
        """Deletes R2 bucket, including all objects in bucket

        Args:
          bucket_name: str; Name of bucket

        Returns:
         bool; True if bucket was deleted, False if it was deleted externally.
        """
        # Deleting objects is very slow programatically
        # (i.e. bucket.objects.all().delete() is slow).
        # In addition, standard delete operations (i.e. via `aws s3 rm`)
        # are slow, since AWS puts deletion markers.
        # https://stackoverflow.com/questions/49239351/why-is-it-so-much-slower-to-delete-objects-in-aws-s3-than-it-is-to-create-them
        # The fastest way to delete is to run `aws s3 rb --force`,
        # which removes the bucket by force.
        endpoint_url = cloudflare.create_endpoint()
        remove_command = (
            f'AWS_SHARED_CREDENTIALS_FILE={cloudflare.R2_CREDENTIALS_PATH} '
            f'aws s3 rb s3://{bucket_name} --force '
            f'--endpoint {endpoint_url} '
            f'--profile={cloudflare.R2_PROFILE_NAME}')
        try:
            with rich_utils.safe_status(
                    f'[bold cyan]Deleting R2 bucket {bucket_name}[/]'):
                subprocess.check_output(remove_command,
                                        stderr=subprocess.STDOUT,
                                        shell=True)
        except subprocess.CalledProcessError as e:
            if 'NoSuchBucket' in e.output.decode('utf-8'):
                logger.debug(
                    _BUCKET_EXTERNALLY_DELETED_DEBUG_MESSAGE.format(
                        bucket_name=bucket_name))
                return False
            else:
                logger.error(e.output)
                with ux_utils.print_exception_no_traceback():
                    raise exceptions.StorageBucketDeleteError(
                        f'Failed to delete R2 bucket {bucket_name}.')

        # Wait until bucket deletion propagates on AWS servers
        while data_utils.verify_r2_bucket(bucket_name):
            time.sleep(0.1)
        return True


class IBMCosStore(AbstractStore):
    """IBMCosStore inherits from Storage Object and represents the backend
    for COS buckets.
    """
    _ACCESS_DENIED_MESSAGE = 'Access Denied'

    def __init__(self,
                 name: str,
                 source: str,
                 region: Optional[str] = 'us-east',
                 is_sky_managed: Optional[bool] = None,
                 sync_on_reconstruction: bool = True):
        self.client: 'storage.Client'
        self.bucket: 'StorageHandle'
        super().__init__(name, source, region, is_sky_managed,
                         sync_on_reconstruction)
        self.bucket_rclone_profile = \
          Rclone.generate_rclone_bucket_profile_name(
            self.name, Rclone.RcloneClouds.IBM)

    def _validate(self):
        if self.source is not None and isinstance(self.source, str):
            if self.source.startswith('s3://'):
                assert self.name == data_utils.split_s3_path(self.source)[0], (
                    'S3 Bucket is specified as path, the name should be the'
                    ' same as S3 bucket.')
                assert data_utils.verify_s3_bucket(self.name), (
                    f'Source specified as {self.source}, a S3 bucket. ',
                    'S3 Bucket should exist.')
            elif self.source.startswith('gs://'):
                assert self.name == data_utils.split_gcs_path(self.source)[0], (
                    'GCS Bucket is specified as path, the name should be '
                    'the same as GCS bucket.')
                assert data_utils.verify_gcs_bucket(self.name), (
                    f'Source specified as {self.source}, a GCS bucket. ',
                    'GCS Bucket should exist.')
            elif self.source.startswith('r2://'):
                assert self.name == data_utils.split_r2_path(self.source)[0], (
                    'R2 Bucket is specified as path, the name should be '
                    'the same as R2 bucket.')
                assert data_utils.verify_r2_bucket(self.name), (
                    f'Source specified as {self.source}, a R2 bucket. ',
                    'R2 Bucket should exist.')
            elif self.source.startswith('cos://'):
                assert self.name == data_utils.split_cos_path(self.source)[0], (
                    'COS Bucket is specified as path, the name should be '
                    'the same as COS bucket.')
        # Validate name
        self.name = IBMCosStore.validate_name(self.name)

    @classmethod
    def validate_name(cls, name) -> str:
        """Validates the name of a COS bucket.

        Rules source: https://ibm.github.io/ibm-cos-sdk-java/com/ibm/cloud/objectstorage/services/s3/model/Bucket.html  # pylint: disable=line-too-long
        """

        def _raise_no_traceback_name_error(err_str):
            with ux_utils.print_exception_no_traceback():
                raise exceptions.StorageNameError(err_str)

        if name is not None and isinstance(name, str):
            if not 3 <= len(name) <= 63:
                _raise_no_traceback_name_error(
                    f'Invalid store name: {name} must be between 3 (min) '
                    'and 63 (max) characters long.')

            # Check for valid characters and start/end with a letter or number
            pattern = r'^[a-z0-9][-a-z0-9.]*[a-z0-9]$'
            if not re.match(pattern, name):
                _raise_no_traceback_name_error(
                    f'Invalid store name: {name} can consist only of '
                    'lowercase letters, numbers, dots (.), and dashes (-). '
                    'It must begin and end with a letter or number.')

            # Check for two adjacent periods or dashes
            if any(substring in name for substring in ['..', '--']):
                _raise_no_traceback_name_error(
                    f'Invalid store name: {name} must not contain '
                    'two adjacent periods/dashes')

            # Check for IP address format
            ip_pattern = r'^(?:\d{1,3}\.){3}\d{1,3}$'
            if re.match(ip_pattern, name):
                _raise_no_traceback_name_error(
                    f'Invalid store name: {name} must not be formatted as '
                    'an IP address (for example, 192.168.5.4).')

            if any(substring in name for substring in ['.-', '-.']):
                _raise_no_traceback_name_error(
                    f'Invalid store name: {name} must '
                    'not allow substrings: ".-", "-." .')
        else:
            _raise_no_traceback_name_error('Store name must be specified.')
        return name

    def initialize(self):
        """Initializes the cos store object on the cloud.

        Initialization involves fetching bucket if exists, or creating it if
        it does not.

        Raises:
          StorageBucketCreateError: If bucket creation fails
          StorageBucketGetError: If fetching existing bucket fails
          StorageInitError: If general initialization fails.
        """
        self.client = ibm.get_cos_client(self.region)
        self.s3_resource = ibm.get_cos_resource(self.region)
        self.bucket, is_new_bucket = self._get_bucket()
        if self.is_sky_managed is None:
            # If is_sky_managed is not specified, then this is a new storage
            # object (i.e., did not exist in global_user_state) and we should
            # set the is_sky_managed property.
            # If is_sky_managed is specified, then we take no action.
            self.is_sky_managed = is_new_bucket

    def upload(self):
        """Uploads files from local machine to bucket.

        Upload must be called by the Storage handler - it is not called on
        Store initialization.

        Raises:
            StorageUploadError: if upload fails.
        """
        try:
            if isinstance(self.source, list):
                self.batch_ibm_rsync(self.source, create_dirs=True)
            elif self.source is not None:
                if self.source.startswith('cos://'):
                    # cos bucket used as a dest, can't be used as source.
                    pass
                elif self.source.startswith('s3://'):
                    raise Exception('IBM COS currently not supporting'
                                    'data transfers between COS and S3')
                elif self.source.startswith('gs://'):
                    raise Exception('IBM COS currently not supporting'
                                    'data transfers between COS and GS')
                elif self.source.startswith('r2://'):
                    raise Exception('IBM COS currently not supporting'
                                    'data transfers between COS and r2')
                else:
                    self.batch_ibm_rsync([self.source])

        except Exception as e:
            raise exceptions.StorageUploadError(
                f'Upload failed for store {self.name}') from e

    def delete(self) -> None:
        self._delete_cos_bucket()
        logger.info(f'{colorama.Fore.GREEN}Deleted COS bucket {self.name}.'
                    f'{colorama.Style.RESET_ALL}')

    def get_handle(self) -> StorageHandle:
        return self.s3_resource.Bucket(self.name)

    def batch_ibm_rsync(self,
                        source_path_list: List[Path],
                        create_dirs: bool = False) -> None:
        """Invokes rclone copy to batch upload a list of local paths to cos

        Since rclone does not support batch operations, we construct
        multiple commands to be run in parallel.

        Args:
            source_path_list: List of paths to local files or directories
            create_dirs: If the local_path is a directory and this is set to
                False, the contents of the directory are directly uploaded to
                root of the bucket. If the local_path is a directory and this is
                set to True, the directory is created in the bucket root and
                contents are uploaded to it.
        """

        def get_dir_sync_command(src_dir_path, dest_dir_name) -> str:
            """returns an rclone command that copies a complete folder
              from 'src_dir_path' to bucket/'dest_dir_name'.

            `rclone copy` copies files from source path to target.
            files with identical names at won't be copied over, unless
            their modification date is more recent.
            works similarly to `aws sync` (without --delete).

            Args:
                src_dir_path (str): local source path from which to copy files.
                dest_dir_name (str): remote target path files are copied to.

            Returns:
                str: bash command using rclone to sync files. Executed remotely.
            """

            # .git directory is excluded from the sync
            # wrapping src_dir_path with "" to support path with spaces
            src_dir_path = shlex.quote(src_dir_path)
            sync_command = (
                'rclone copy --exclude ".git/*" '
                f'{src_dir_path} '
                f'{self.bucket_rclone_profile}:{self.name}/{dest_dir_name}')
            return sync_command

        def get_file_sync_command(base_dir_path, file_names) -> str:
            """returns an rclone command that copies files: 'file_names'
               from base directory: `base_dir_path` to bucket.

            `rclone copy` copies files from source path to target.
            files with identical names at won't be copied over, unless
            their modification date is more recent.
            works similarly to `aws sync` (without --delete).

            Args:
                base_dir_path (str): local path from which to copy files.
                file_names (List): specific file names to copy.

            Returns:
                str: bash command using rclone to sync files
            """

            # wrapping file_name with "" to support spaces
            includes = ' '.join([
                f'--include {shlex.quote(file_name)}'
                for file_name in file_names
            ])
            base_dir_path = shlex.quote(base_dir_path)
            sync_command = ('rclone copy '
                            f'{includes} {base_dir_path} '
                            f'{self.bucket_rclone_profile}:{self.name}')
            return sync_command

        # Generate message for upload
        if len(source_path_list) > 1:
            source_message = f'{len(source_path_list)} paths'
        else:
            source_message = source_path_list[0]

        with rich_utils.safe_status(
                f'[bold cyan]Syncing '
                f'[green]{source_message}[/] to '
                f'[green]cos://{self.region}/{self.name}/[/]'):
            data_utils.parallel_upload(
                source_path_list,
                get_file_sync_command,
                get_dir_sync_command,
                self.name,
                self._ACCESS_DENIED_MESSAGE,
                create_dirs=create_dirs,
                max_concurrent_uploads=_MAX_CONCURRENT_UPLOADS)

    def _get_bucket(self) -> Tuple[StorageHandle, bool]:
        """returns IBM COS bucket object if exists, otherwise creates it.

        Returns:
          StorageHandle(str): bucket name
          bool: indicates whether a new bucket was created.

        Raises:
            StorageBucketCreateError: If bucket creation fails.
            StorageBucketGetError: If fetching a bucket fails
            StorageExternalDeletionError: If externally deleted storage is
                attempted to be fetched while reconstructing the storage for
                'sky storage delete' or 'sky start'
        """

        bucket_profile_name = Rclone.RcloneClouds.IBM.value + self.name
        try:
            bucket_region = data_utils.get_ibm_cos_bucket_region(self.name)
        except exceptions.StorageBucketGetError as e:
            with ux_utils.print_exception_no_traceback():
                command = f'rclone lsd {bucket_profile_name}: '
                raise exceptions.StorageBucketGetError(
                    _BUCKET_FAIL_TO_CONNECT_MESSAGE.format(name=self.name) +
                    f' To debug, consider running `{command}`.') from e

        try:
            uri_region = data_utils.split_cos_path(
                self.source)[2]  # type: ignore
        except ValueError:
            # source isn't a cos uri
            uri_region = ''

        # bucket's region doesn't match specified region in URI
        if bucket_region and uri_region and uri_region != bucket_region\
              and self.sync_on_reconstruction:
            with ux_utils.print_exception_no_traceback():
                raise exceptions.StorageBucketGetError(
                    f'Bucket {self.name} exists in '
                    f'region {bucket_region}, '
                    f'but URI specified region {uri_region}.')

        if not bucket_region and uri_region:
            # bucket doesn't exist but source is a bucket URI
            with ux_utils.print_exception_no_traceback():
                raise exceptions.StorageBucketGetError(
                    'Attempted to use a non-existent bucket as a source: '
                    f'{self.name} by providing URI. Consider using '
                    '`rclone lsd <remote>` on relevant remotes returned '
                    'via `rclone listremotes` to debug.')

        Rclone.store_rclone_config(
            self.name,
            Rclone.RcloneClouds.IBM,
            self.region,  # type: ignore
        )
        if not bucket_region and self.sync_on_reconstruction:
            # bucket doesn't exist
            return self._create_cos_bucket(self.name, self.region), True
        elif not bucket_region and not self.sync_on_reconstruction:
            # Raised when Storage object is reconstructed for sky storage
            # delete or to re-mount Storages with sky start but the storage
            # is already removed externally.
            raise exceptions.StorageExternalDeletionError(
                'Attempted to fetch a non-existent bucket: '
                f'{self.name}')
        else:
            # bucket exists
            return self.s3_resource.Bucket(self.name), False

    def _download_file(self, remote_path: str, local_path: str) -> None:
        """Downloads file from remote to local on s3 bucket
        using the boto3 API

        Args:
          remote_path: str; Remote path on S3 bucket
          local_path: str; Local path on user's device
        """
        self.client.download_file(self.name, local_path, remote_path)

    def mount_command(self, mount_path: str) -> str:
        """Returns the command to mount the bucket to the mount_path.

        Uses rclone to mount the bucket.
        Source: https://github.com/rclone/rclone

        Args:
          mount_path: str; Path to mount the bucket to.
        """
        rclone_config_data = Rclone.get_rclone_config(
            self.bucket.name,
            Rclone.RcloneClouds.IBM,
            self.region,  # type: ignore
        )
        # pylint: disable=line-too-long
        # creates a fusermount soft link on older (<22) Ubuntu systems for rclone's mount utility.
        create_fuser3_soft_link = '[ ! -f /bin/fusermount3 ] && sudo ln -s /bin/fusermount /bin/fusermount3 || true'
        # stores bucket profile in rclone config file at the cluster's nodes.
        configure_rclone_profile = (
            f'{create_fuser3_soft_link}; mkdir -p ~/.config/rclone/ && echo "{rclone_config_data}">> {Rclone.RCLONE_CONFIG_PATH}'
        )
        # install rclone if not installed.
        install_cmd = 'rclone version >/dev/null 2>&1 || (curl https://rclone.org/install.sh | sudo bash)'
        # --daemon will keep the mounting process running in the background.
        mount_cmd = f'{configure_rclone_profile} && rclone mount {self.bucket_rclone_profile}:{self.bucket.name} {mount_path} --daemon'
        return mounting_utils.get_mounting_command(StorageMode.MOUNT,
                                                   mount_path, mount_cmd,
                                                   install_cmd)

    def csync_command(self,
                      csync_path: str,
                      interval_seconds: Optional[int] = None) -> str:
        """Returns command to mount CSYNC with Storage bucket on CSYNC_PATH.

        Args:
          csync_path: str; Path to continuously sync the bucket to.
          interval_seconds: int; runs the sync command every interval_seconds
        """
        raise NotImplementedError

    def _create_cos_bucket(self,
                           bucket_name: str,
                           region='us-east') -> StorageHandle:
        """Creates IBM COS bucket with specific name in specific region

        Args:
          bucket_name: str; Name of bucket
          region: str; Region name, e.g. us-east, us-south
        Raises:
          StorageBucketCreateError: If bucket creation fails.
        """
        try:
            self.client.create_bucket(
                Bucket=bucket_name,
                CreateBucketConfiguration={
                    'LocationConstraint': f'{region}-smart'
                })
            logger.info(f'Created IBM COS bucket {bucket_name} in {region} '
                        f'with storage class smart tier')
            self.bucket = self.s3_resource.Bucket(bucket_name)

        except ibm.ibm_botocore.exceptions.ClientError as e:  # type: ignore[union-attr]  # pylint: disable=line-too-long
            with ux_utils.print_exception_no_traceback():
                raise exceptions.StorageBucketCreateError(
                    f'Failed to create bucket: '
                    f'{bucket_name}') from e

        s3_bucket_exists_waiter = self.client.get_waiter('bucket_exists')
        s3_bucket_exists_waiter.wait(Bucket=bucket_name)

        return self.bucket

    def _delete_cos_bucket(self):
        bucket = self.s3_resource.Bucket(self.name)
        try:
            bucket_versioning = self.s3_resource.BucketVersioning(self.name)
            if bucket_versioning.status == 'Enabled':
                res = list(bucket.object_versions.delete())
            else:
                res = list(bucket.objects.delete())
            logger.debug(f'Deleted bucket\'s content:\n{res}')
            bucket.delete()
            bucket.wait_until_not_exists()
        except ibm.ibm_botocore.exceptions.ClientError as e:
            if e.__class__.__name__ == 'NoSuchBucket':
                logger.debug('bucket already removed')
        Rclone.delete_rclone_bucket_profile(self.name, Rclone.RcloneClouds.IBM)<|MERGE_RESOLUTION|>--- conflicted
+++ resolved
@@ -347,14 +347,10 @@
                             raise exceptions.StorageSpecError(
                                 f'Currently, {store_type} does not support '
                                 'CSYNC mode.')
-<<<<<<< HEAD
-                    destination = '/'.join([bucket_name, path])
-=======
                     if path:
                         destination = '/'.join([bucket_name, path])
                     else:
                         destination = bucket_name
->>>>>>> a93aa43b
                 elif isinstance(self.source, list):
                     raise TypeError(
                         'CSYNC mode does not supprot multiple sources '
