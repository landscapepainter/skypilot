--- conflicted
+++ resolved
@@ -28,11 +28,8 @@
 from sky.data import data_utils
 from sky.data import mounting_utils
 from sky.data import storage_utils
-<<<<<<< HEAD
-=======
 from sky.data.data_utils import Rclone
 from sky.skylet import constants
->>>>>>> a404e3fc
 from sky.utils import common_utils
 from sky.utils import rich_utils
 from sky.utils import schemas
