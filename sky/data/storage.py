--- conflicted
+++ resolved
@@ -1865,13 +1865,7 @@
             excludes = ' '.join(
                 [f'--exclude "{file_name}"' for file_name in excluded_list])
             endpoint_url = cloudflare.create_endpoint()
-<<<<<<< HEAD
-            sync_command = (f'aws s3 sync --no-follow-symlinks {excludes} '
-                            f'{src_dir_path} '
-                            f's3://{self.name}/{dest_dir_name} '
-                            f'--endpoint {endpoint_url} '
-                            f'--profile={cloudflare.R2_PROFILE_NAME}')
-=======
+
             sync_command = (
                 'AWS_SHARED_CREDENTIALS_FILE='
                 f'{cloudflare.R2_CREDENTIALS_PATH} '
@@ -1880,7 +1874,6 @@
                 f's3://{self.name}/{dest_dir_name} '
                 f'--endpoint {endpoint_url} '
                 f'--profile={cloudflare.R2_PROFILE_NAME}')
->>>>>>> f4d29ba3
             return sync_command
 
         # Generate message for upload
