--- conflicted
+++ resolved
@@ -390,7 +390,6 @@
                     'Please check the logs.')
 
 
-<<<<<<< HEAD
 def s5cmd_installed() -> bool:
     """Checks if s5cmd is installed in local machine."""
     try:
@@ -402,7 +401,8 @@
         return True
     except subprocess.CalledProcessError:
         return False
-=======
+
+
 def get_cos_regions() -> List[str]:
     return [
         'us-south', 'us-east', 'eu-de', 'eu-gb', 'eu-es', 'ca-tor', 'au-syd',
@@ -587,5 +587,4 @@
             else:
                 lines_to_keep.append(line)
 
-        return lines_to_keep
->>>>>>> 3213d3a1
+        return lines_to_keep