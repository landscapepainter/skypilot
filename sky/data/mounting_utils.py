"""Helper functions for object store mounting in Sky Storage"""
import random
import textwrap
from typing import Optional

from sky import exceptions
from sky.data import storage_utils

# Values used to construct mounting commands
_STAT_CACHE_TTL = '5s'
_STAT_CACHE_CAPACITY = 4096
_TYPE_CACHE_TTL = '5s'
_RENAME_DIR_LIMIT = 10000
# https://github.com/GoogleCloudPlatform/gcsfuse/releases
GCSFUSE_VERSION = '1.3.0'

<<<<<<< HEAD
def get_mounting_script(
    mount_mode: storage_utils.StorageMode,
    mount_path: str,
    mount_cmd: str,
    install_cmd: Optional[str] = None,
=======

def get_s3_mount_install_cmd() -> str:
    """Returns a command to install S3 mount utility goofys."""
    install_cmd = ('sudo wget -nc https://github.com/romilbhardwaj/goofys/'
                   'releases/download/0.24.0-romilb-upstream/goofys '
                   '-O /usr/local/bin/goofys && '
                   'sudo chmod +x /usr/local/bin/goofys')
    return install_cmd


def get_s3_mount_cmd(bucket_name: str, mount_path: str) -> str:
    """Returns a command to mount an S3 bucket using goofys."""
    mount_cmd = ('goofys -o allow_other '
                 f'--stat-cache-ttl {_STAT_CACHE_TTL} '
                 f'--type-cache-ttl {_TYPE_CACHE_TTL} '
                 f'{bucket_name} {mount_path}')
    return mount_cmd


def get_gcs_mount_install_cmd() -> str:
    """Returns a command to install GCS mount utility gcsfuse."""
    install_cmd = ('wget -nc https://github.com/GoogleCloudPlatform/gcsfuse'
                   f'/releases/download/v{GCSFUSE_VERSION}/'
                   f'gcsfuse_{GCSFUSE_VERSION}_amd64.deb '
                   '-O /tmp/gcsfuse.deb && '
                   'sudo dpkg --install /tmp/gcsfuse.deb')
    return install_cmd


def get_gcs_mount_cmd(bucket_name: str, mount_path: str) -> str:
    """Returns a command to mount a GCS bucket using gcsfuse."""
    mount_cmd = ('gcsfuse -o allow_other '
                 '--implicit-dirs '
                 f'--stat-cache-capacity {_STAT_CACHE_CAPACITY} '
                 f'--stat-cache-ttl {_STAT_CACHE_TTL} '
                 f'--type-cache-ttl {_TYPE_CACHE_TTL} '
                 f'--rename-dir-limit {_RENAME_DIR_LIMIT} '
                 f'{bucket_name} {mount_path}')
    return mount_cmd


def get_r2_mount_cmd(r2_credentials_path: str, r2_profile_name: str,
                     endpoint_url: str, bucket_name: str,
                     mount_path: str) -> str:
    """Returns a command to install R2 mount utility goofys."""
    mount_cmd = (f'AWS_SHARED_CREDENTIALS_FILE={r2_credentials_path} '
                 f'AWS_PROFILE={r2_profile_name} goofys -o allow_other '
                 f'--stat-cache-ttl {_STAT_CACHE_TTL} '
                 f'--type-cache-ttl {_TYPE_CACHE_TTL} '
                 f'--endpoint {endpoint_url} '
                 f'{bucket_name} {mount_path}')
    return mount_cmd


def get_cos_mount_install_cmd() -> str:
    """Returns a command to install IBM COS mount utility rclone."""
    install_cmd = ('rclone version >/dev/null 2>&1 || '
                   '(curl https://rclone.org/install.sh | '
                   'sudo bash)')
    return install_cmd


def get_cos_mount_cmd(rclone_config_data: str, rclone_config_path: str,
                      bucket_rclone_profile: str, bucket_name: str,
                      mount_path: str) -> str:
    """Returns a command to mount an IBM COS bucket using rclone."""
    # creates a fusermount soft link on older (<22) Ubuntu systems for
    # rclone's mount utility.
    set_fuser3_soft_link = ('[ ! -f /bin/fusermount3 ] && '
                            'sudo ln -s /bin/fusermount /bin/fusermount3 || '
                            'true')
    # stores bucket profile in rclone config file at the cluster's nodes.
    configure_rclone_profile = (f'{set_fuser3_soft_link}; '
                                'mkdir -p ~/.config/rclone/ && '
                                f'echo "{rclone_config_data}" >> '
                                f'{rclone_config_path}')
    # --daemon will keep the mounting process running in the background.
    mount_cmd = (f'{configure_rclone_profile} && '
                 'rclone mount '
                 f'{bucket_rclone_profile}:{bucket_name} {mount_path} '
                 '--daemon')
    return mount_cmd


def get_mounting_script(
    mount_path: str,
    mount_cmd: str,
    install_cmd: str,
>>>>>>> 09038a11
    version_check_cmd: Optional[str] = None,
    csync_log_path: Optional[str] = None,
) -> str:
<<<<<<< HEAD
    mount_binary = mount_cmd.split()[0]
    installed_check = f'[ -x "$(command -v {mount_binary})" ]'
    if mount_mode == storage_utils.StorageMode.MOUNT:
        assert csync_log_path is None, ('CSYNC log path should '
                                        'not be defined for MOUNT mode.')
        if version_check_cmd is not None:
            installed_check += f' && {version_check_cmd}'
    else:
        assert install_cmd is None, ('Installing commands should '
                                     'not be defined for CSYNC mode.')
=======
    """Generates the mounting script.

    Generated script first unmounts any existing mount at the mount path,
    checks and installs the mounting utility if required, creates the mount
    path and finally mounts the bucket.

    Args:
        mount_path: Path to mount the bucket at.
        install_cmd: Command to install the mounting utility. Should be
          single line.
        mount_cmd: Command to mount the bucket. Should be single line.
        version_check_cmd: Command to check the version of already installed
          mounting util.

    Returns:
        str: Mounting script as a str.
    """

    mount_binary = mount_cmd.split()[0]
    installed_check = f'[ -x "$(command -v {mount_binary})" ]'
    if version_check_cmd is not None:
        installed_check += f' && {version_check_cmd}'
>>>>>>> 09038a11

    script = textwrap.dedent(f"""
        #!/usr/bin/env bash
        set -e

        MOUNT_MODE={mount_mode.value}
        MOUNT_PATH='{mount_path}'
        MOUNT_BINARY={mount_binary}
        echo "MOUNT_MODE is: $MOUNT_MODE"

        if [ "$MOUNT_MODE" = "MOUNT" ]; then
            # Check if path is already mounted
            if grep -q $MOUNT_PATH /proc/mounts ; then
              echo "Path already mounted - unmounting..."
              fusermount -uz "$MOUNT_PATH"
              echo "Successfully unmounted $MOUNT_PATH."
            fi

            # Install MOUNT_BINARY if not already installed
            if {installed_check}; then
              echo "$MOUNT_BINARY already installed. Proceeding..."
            else
              echo "Installing $MOUNT_BINARY..."
              {install_cmd}
            fi
        fi

        # Check if mount path exists
        if [ ! -d "$MOUNT_PATH" ]; then
          echo "Mount/CSYNC path $MOUNT_PATH does not exist. Creating..."
          sudo mkdir -p $MOUNT_PATH
          sudo chmod 777 $MOUNT_PATH
        else
          # Check if mount path contains files for MOUNT mode only
          if [ "$MOUNT_MODE" = "MOUNT" ]; then
            if [ "$(ls -A $MOUNT_PATH)" ]; then
              echo "Mount path $MOUNT_PATH is not empty. Please mount to another path or remove it first."
              exit {exceptions.MOUNT_PATH_NON_EMPTY_CODE}
            fi
          fi
        fi

        if [ "$MOUNT_MODE" = "MOUNT" ]; then
          echo "Mounting source bucket to $MOUNT_PATH with $MOUNT_BINARY..."
          {mount_cmd}
          echo "Mounting done."
        else
          # running CSYNC cmd
          echo "Setting up CSYNC on $MOUNT_PATH to source bucket..."
          setsid {mount_cmd} >> {csync_log_path} 2>&1 &
          echo "CSYNC is set."
        fi
    """)
    return script


def get_mounting_command(
    mount_mode: storage_utils.StorageMode,
    mount_path: str,
    mount_cmd: str,
    install_cmd: Optional[str] = None,
    version_check_cmd: Optional[str] = None,
    csync_log_path: Optional[str] = None,
) -> str:
    """Generates the mounting command for a given bucket.

    There are two types of mounting supported in Skypilot, a traditional MOUNT
    and CSYNC.

    For traditional mounting, generated script first unmounts any
    existing mount at the mount path, checks and installs the mounting utility
    if required, creates the mount path and finally mounts the bucket.

    For CSYNC, generated script first creates the CSYNC_PATH if it does not
    exist, and finally runs CSYNC daemon on CSYNC_PATH to the bucket.

    Args:
        mount_mode: Defines which mounting mode is used between traditional
          MOUNT and CSYNC
        mount_path: Path to mount the bucket at.
        mount_cmd: Command to mount the bucket. Should be single line.
        install_cmd: Command to install the mounting utility for MOUNT mode.
          Should be single line.

    Returns:
        str: Mounting command with the mounting script as a heredoc.
    """
    if mount_mode == storage_utils.StorageMode.MOUNT:
        script_path = f'~/.sky/mount_{random.randint(0, 1000000)}.sh'
    else:  # script path for CSYNC mode
        script_path = f'~/.sky/csync_{random.randint(0, 1000000)}.sh'

    script = get_mounting_script(mount_mode, mount_path, mount_cmd, install_cmd,
                                 version_check_cmd, csync_log_path)

    return script


def get_mounting_command(
    mount_path: str,
    install_cmd: str,
    mount_cmd: str,
    version_check_cmd: Optional[str] = None,
) -> str:
    """Generates the mounting command for a given bucket.

    The generated mounting script is written to a temporary file, which is then
    executed and subsequently deleted, ensuring that these operations are
    encapsulated within a single, executable command sequence.

    Args:
        mount_path: Path to mount the bucket at.
        install_cmd: Command to install the mounting utility. Should be
          single line.
        mount_cmd: Command to mount the bucket. Should be single line.
        version_check_cmd: Command to check the version of already installed
          mounting util.

    Returns:
        str: Mounting command with the mounting script as a heredoc.
    """
    script = get_mounting_script(mount_path, mount_cmd, install_cmd,
                                 version_check_cmd)

    # TODO(romilb): Get direct bash script to work like so:
    # command = f'bash <<-\EOL' \
    #           f'{script}' \
    #           'EOL'

    # TODO(romilb): This heredoc should have EOF after script, but it
    #  fails with sky's ssh pipeline. Instead, we don't use EOF and use )
    #  as the end of heredoc. This raises a warning (here-document delimited
    #  by end-of-file) that can be safely ignored.

    # While these commands are run sequentially for each storage object,
    # we add random int to be on the safer side and avoid collisions.
    first_line = r'(cat <<-\EOF > {}'.format(script_path)
    command = (f'{first_line}'
               f'{script}'
               f') && chmod +x {script_path}'
               f' && bash {script_path}'
               f' && rm {script_path}')
    return command<|MERGE_RESOLUTION|>--- conflicted
+++ resolved
@@ -4,7 +4,6 @@
 from typing import Optional
 
 from sky import exceptions
-from sky.data import storage_utils
 
 # Values used to construct mounting commands
 _STAT_CACHE_TTL = '5s'
@@ -14,13 +13,6 @@
 # https://github.com/GoogleCloudPlatform/gcsfuse/releases
 GCSFUSE_VERSION = '1.3.0'
 
-<<<<<<< HEAD
-def get_mounting_script(
-    mount_mode: storage_utils.StorageMode,
-    mount_path: str,
-    mount_cmd: str,
-    install_cmd: Optional[str] = None,
-=======
 
 def get_s3_mount_install_cmd() -> str:
     """Returns a command to install S3 mount utility goofys."""
@@ -109,22 +101,8 @@
     mount_path: str,
     mount_cmd: str,
     install_cmd: str,
->>>>>>> 09038a11
     version_check_cmd: Optional[str] = None,
-    csync_log_path: Optional[str] = None,
 ) -> str:
-<<<<<<< HEAD
-    mount_binary = mount_cmd.split()[0]
-    installed_check = f'[ -x "$(command -v {mount_binary})" ]'
-    if mount_mode == storage_utils.StorageMode.MOUNT:
-        assert csync_log_path is None, ('CSYNC log path should '
-                                        'not be defined for MOUNT mode.')
-        if version_check_cmd is not None:
-            installed_check += f' && {version_check_cmd}'
-    else:
-        assert install_cmd is None, ('Installing commands should '
-                                     'not be defined for CSYNC mode.')
-=======
     """Generates the mounting script.
 
     Generated script first unmounts any existing mount at the mount path,
@@ -147,101 +125,45 @@
     installed_check = f'[ -x "$(command -v {mount_binary})" ]'
     if version_check_cmd is not None:
         installed_check += f' && {version_check_cmd}'
->>>>>>> 09038a11
 
     script = textwrap.dedent(f"""
         #!/usr/bin/env bash
         set -e
 
-        MOUNT_MODE={mount_mode.value}
-        MOUNT_PATH='{mount_path}'
+        MOUNT_PATH={mount_path}
         MOUNT_BINARY={mount_binary}
-        echo "MOUNT_MODE is: $MOUNT_MODE"
-
-        if [ "$MOUNT_MODE" = "MOUNT" ]; then
-            # Check if path is already mounted
-            if grep -q $MOUNT_PATH /proc/mounts ; then
-              echo "Path already mounted - unmounting..."
-              fusermount -uz "$MOUNT_PATH"
-              echo "Successfully unmounted $MOUNT_PATH."
-            fi
-
-            # Install MOUNT_BINARY if not already installed
-            if {installed_check}; then
-              echo "$MOUNT_BINARY already installed. Proceeding..."
-            else
-              echo "Installing $MOUNT_BINARY..."
-              {install_cmd}
-            fi
+
+        # Check if path is already mounted
+        if grep -q $MOUNT_PATH /proc/mounts ; then
+            echo "Path already mounted - unmounting..."
+            fusermount -uz "$MOUNT_PATH"
+            echo "Successfully unmounted $MOUNT_PATH."
+        fi
+
+        # Install MOUNT_BINARY if not already installed
+        if {installed_check}; then
+          echo "$MOUNT_BINARY already installed. Proceeding..."
+        else
+          echo "Installing $MOUNT_BINARY..."
+          {install_cmd}
         fi
 
         # Check if mount path exists
         if [ ! -d "$MOUNT_PATH" ]; then
-          echo "Mount/CSYNC path $MOUNT_PATH does not exist. Creating..."
+          echo "Mount path $MOUNT_PATH does not exist. Creating..."
           sudo mkdir -p $MOUNT_PATH
           sudo chmod 777 $MOUNT_PATH
         else
-          # Check if mount path contains files for MOUNT mode only
-          if [ "$MOUNT_MODE" = "MOUNT" ]; then
-            if [ "$(ls -A $MOUNT_PATH)" ]; then
-              echo "Mount path $MOUNT_PATH is not empty. Please mount to another path or remove it first."
-              exit {exceptions.MOUNT_PATH_NON_EMPTY_CODE}
-            fi
+          # Check if mount path contains files
+          if [ "$(ls -A $MOUNT_PATH)" ]; then
+            echo "Mount path $MOUNT_PATH is not empty. Please mount to another path or remove it first."
+            exit {exceptions.MOUNT_PATH_NON_EMPTY_CODE}
           fi
         fi
-
-        if [ "$MOUNT_MODE" = "MOUNT" ]; then
-          echo "Mounting source bucket to $MOUNT_PATH with $MOUNT_BINARY..."
-          {mount_cmd}
-          echo "Mounting done."
-        else
-          # running CSYNC cmd
-          echo "Setting up CSYNC on $MOUNT_PATH to source bucket..."
-          setsid {mount_cmd} >> {csync_log_path} 2>&1 &
-          echo "CSYNC is set."
-        fi
+        echo "Mounting $SOURCE_BUCKET to $MOUNT_PATH with $MOUNT_BINARY..."
+        {mount_cmd}
+        echo "Mounting done."
     """)
-    return script
-
-
-def get_mounting_command(
-    mount_mode: storage_utils.StorageMode,
-    mount_path: str,
-    mount_cmd: str,
-    install_cmd: Optional[str] = None,
-    version_check_cmd: Optional[str] = None,
-    csync_log_path: Optional[str] = None,
-) -> str:
-    """Generates the mounting command for a given bucket.
-
-    There are two types of mounting supported in Skypilot, a traditional MOUNT
-    and CSYNC.
-
-    For traditional mounting, generated script first unmounts any
-    existing mount at the mount path, checks and installs the mounting utility
-    if required, creates the mount path and finally mounts the bucket.
-
-    For CSYNC, generated script first creates the CSYNC_PATH if it does not
-    exist, and finally runs CSYNC daemon on CSYNC_PATH to the bucket.
-
-    Args:
-        mount_mode: Defines which mounting mode is used between traditional
-          MOUNT and CSYNC
-        mount_path: Path to mount the bucket at.
-        mount_cmd: Command to mount the bucket. Should be single line.
-        install_cmd: Command to install the mounting utility for MOUNT mode.
-          Should be single line.
-
-    Returns:
-        str: Mounting command with the mounting script as a heredoc.
-    """
-    if mount_mode == storage_utils.StorageMode.MOUNT:
-        script_path = f'~/.sky/mount_{random.randint(0, 1000000)}.sh'
-    else:  # script path for CSYNC mode
-        script_path = f'~/.sky/csync_{random.randint(0, 1000000)}.sh'
-
-    script = get_mounting_script(mount_mode, mount_path, mount_cmd, install_cmd,
-                                 version_check_cmd, csync_log_path)
 
     return script
 
@@ -284,6 +206,7 @@
 
     # While these commands are run sequentially for each storage object,
     # we add random int to be on the safer side and avoid collisions.
+    script_path = f'~/.sky/mount_{random.randint(0, 1000000)}.sh'
     first_line = r'(cat <<-\EOF > {}'.format(script_path)
     command = (f'{first_line}'
                f'{script}'
