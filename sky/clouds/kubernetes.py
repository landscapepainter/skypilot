--- conflicted
+++ resolved
@@ -61,12 +61,6 @@
                                                              'tiers are not '
                                                              'supported in '
                                                              'Kubernetes.',
-<<<<<<< HEAD
-        clouds.CloudImplementationFeatures.OPEN_PORTS: 'Opening ports is not '
-                                                       'supported in '
-                                                       'Kubernetes.'
-=======
->>>>>>> ef211925
     }
 
     IMAGE_CPU = 'skypilot:cpu-ubuntu-2004'
@@ -228,19 +222,11 @@
         if resources.image_id is not None:
             # Use custom image specified in resources
             image_id_with_region = resources.image_id['kubernetes']
-<<<<<<< HEAD
-            image_id = image_id_with_region[len('docker:'):]
-=======
             image_id = image_id_with_region.lstrip('docker:')
->>>>>>> ef211925
         else:
             # Select image based on whether we are using GPUs or not.
             image_id = self.IMAGE_GPU if acc_count > 0 else self.IMAGE_CPU
             # Get the container image ID from the service catalog.
-<<<<<<< HEAD
-            assert image_id.startswith('skypilot:')
-=======
->>>>>>> ef211925
             image_id = service_catalog.get_image_id_from_tag(
                 image_id, clouds='kubernetes')
         # TODO(romilb): Create a lightweight image for SSH jump host
