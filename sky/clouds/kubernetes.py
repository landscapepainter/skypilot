--- conflicted
+++ resolved
@@ -10,10 +10,7 @@
 from sky.adaptors import kubernetes
 from sky.clouds import service_catalog
 from sky.provision.kubernetes import network_utils
-<<<<<<< HEAD
 from sky.provision.kubernetes import utils as kubernetes_utils
-=======
->>>>>>> efdd07de
 from sky.utils import common_utils
 from sky.utils import resources_utils
 
@@ -63,11 +60,7 @@
         clouds.CloudImplementationFeatures.CUSTOM_DISK_TIER: 'Custom disk '
                                                              'tiers are not '
                                                              'supported in '
-<<<<<<< HEAD
-                                                             'Kubernetes.',
-=======
                                                              'Kubernetes.'
->>>>>>> efdd07de
     }
 
     IMAGE_CPU = 'skypilot:cpu-ubuntu-2004'
