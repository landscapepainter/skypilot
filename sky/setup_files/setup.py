"""SkyPilot.

SkyPilot is a framework for easily running machine learning* workloads on any
cloud through a unified interface. No knowledge of cloud offerings is required
or expected – you simply define the workload and its resource requirements, and
SkyPilot will automatically execute it on AWS, Google Cloud Platform or
Microsoft Azure.

*: SkyPilot is primarily targeted at machine learning workloads, but it can
also support many general workloads. We're excited to hear about your use case
and would love to hear more about how we can better support your requirements -
please join us in [this
discussion](https://github.com/skypilot-org/skypilot/discussions/1016)
"""

import io
import os
import platform
import re
import warnings
from typing import Dict, List

import setuptools

ROOT_DIR = os.path.dirname(__file__)

system = platform.system()
if system == 'Darwin':
    mac_version = platform.mac_ver()[0]
    mac_major, mac_minor = mac_version.split('.')[:2]
    mac_major = int(mac_major)
    mac_minor = int(mac_minor)
    if mac_major < 10 or (mac_major == 10 and mac_minor < 15):
        warnings.warn(
            f'\'Detected MacOS version {mac_version}. MacOS version >=10.15 '
            'is required to install ray>=1.9\'')


def find_version(*filepath):
    # Extract version information from filepath
    # Adapted from:
    #  https://github.com/ray-project/ray/blob/master/python/setup.py
    with open(os.path.join(ROOT_DIR, *filepath)) as fp:
        version_match = re.search(r'^__version__ = [\'"]([^\'"]*)[\'"]',
                                  fp.read(), re.M)
        if version_match:
            return version_match.group(1)
        raise RuntimeError('Unable to find version string.')


def parse_readme(readme: str) -> str:
    """Parse the README.md file to be pypi compatible."""
    # Replace the footnotes.
    readme = readme.replace('<!-- Footnote -->', '#')
    footnote_re = re.compile(r'\[\^([0-9]+)\]')
    readme = footnote_re.sub(r'<sup>[\1]</sup>', readme)

    # Remove the dark mode switcher
    mode_re = re.compile(
        r'<picture>[\n ]*<source media=.*>[\n ]*<img(.*)>[\n ]*</picture>',
        re.MULTILINE)
    readme = mode_re.sub(r'<img\1>', readme)
    return readme


install_requires = [
    'wheel',
    # NOTE: ray 2.0.1 requires click<=8.0.4,>=7.0; We disable the
    # shell completion for click<8.0 for backward compatibility.
    'click<=8.0.4,>=7.0',
    # NOTE: required by awscli. To avoid ray automatically installing
    # the latest version.
    'colorama<0.4.5',
    'cryptography',
    # Jinja has a bug in older versions because of the lack of pinning
    # the version of the underlying markupsafe package. See:
    # https://github.com/pallets/jinja/issues/1585
    'jinja2>=3.0',
    'jsonschema',
    'networkx',
    'oauth2client',
    'pandas',
    'pendulum',
    # PrettyTable with version >=2.0.0 is required for the support of
    # `add_rows` method.
    'PrettyTable>=2.0.0',
    # Lower local ray version is not fully supported, due to the
    # autoscaler issues (also tracked in #537).
    'ray[default]>=1.9.0,<=2.3.0',
    'rich',
    'tabulate',
    'typing-extensions',
    'filelock',  # TODO(mraheja): Enforce >=3.6.0 when python version is >= 3.7
    # This is used by ray. The latest 1.44.0 will generate an error
    # `Fork support is only compatible with the epoll1 and poll
    # polling strategies`
    'grpcio>=1.32.0,<=1.43.0',
    'packaging',
    # The latest 4.21.1 will break ray. Enforce < 4.0.0 until Ray releases the
    # fix.
    # https://github.com/ray-project/ray/pull/25211
    'protobuf<4.0.0',
    'psutil',
    'pulp',
]

# NOTE: Change the templates/spot-controller.yaml.j2 file if any of the following
# packages dependencies are changed.
<<<<<<< HEAD
aws_dependencies = [
    # awscli>=1.27.10 is required for SSO support.
    'awscli',
    'boto3',
    # 'Crypto' module used in authentication.py for AWS.
    'pycryptodome==3.12.0',
]
extras_require: Dict[str, List[str]] = {
    'aws': aws_dependencies,
=======
extras_require: Dict[str, List[str]] = {
    'aws': [
        # awscli>=1.27.10 is required for SSO support.
        'awscli',
        'boto3',
        # 'Crypto' module used in authentication.py for AWS.
        'pycryptodome==3.12.0',
    ],
>>>>>>> 3635b0dc
    # TODO(zongheng): azure-cli is huge and takes a long time to install.
    # Tracked in: https://github.com/Azure/azure-cli/issues/7387
    # azure-identity is needed in node_provider.
    'azure': ['azure-cli>=2.31.0', 'azure-core', 'azure-identity'],
    'gcp': ['google-api-python-client', 'google-cloud-storage'],
    'docker': ['docker'],
    'lambda': [],
    'cloudflare': aws_dependencies
}

extras_require['all'] = sum(extras_require.values(), [])

# Install aws requirements by default, as it is the most common cloud provider,
# and the installation is quick.
install_requires += extras_require['aws']

long_description = ''
readme_filepath = 'README.md'
# When sky/backends/wheel_utils.py builds wheels, it will not contain the
# README.  Skip the description for that case.
if os.path.exists(readme_filepath):
    long_description = io.open(readme_filepath, 'r', encoding='utf-8').read()
    long_description = parse_readme(long_description)

setuptools.setup(
    # NOTE: this affects the package.whl wheel name. When changing this (if
    # ever), you must grep for '.whl' and change all corresponding wheel paths
    # (templates/*.j2 and wheel_utils.py).
    name='skypilot',
    version=find_version('sky', '__init__.py'),
    packages=setuptools.find_packages(),
    author='SkyPilot Team',
    license='Apache 2.0',
    readme='README.md',
    description='SkyPilot: An intercloud broker for the clouds',
    long_description=long_description,
    long_description_content_type='text/markdown',
    setup_requires=['wheel'],
    requires_python='>=3.6',
    install_requires=install_requires,
    extras_require=extras_require,
    entry_points={
        'console_scripts': ['sky = sky.cli:cli'],
    },
    include_package_data=True,
    classifiers=[
        'Programming Language :: Python :: 3.6',
        'Programming Language :: Python :: 3.7',
        'Programming Language :: Python :: 3.8',
        'Programming Language :: Python :: 3.9',
        'Programming Language :: Python :: 3.10',
        'License :: OSI Approved :: Apache Software License',
        'Operating System :: OS Independent',
        'Topic :: Software Development :: Libraries :: Python Modules',
        'Topic :: System :: Distributed Computing',
    ],
    project_urls={
        'Homepage': 'https://github.com/skypilot-org/skypilot',
        'Issues': 'https://github.com/skypilot-org/skypilot/issues',
        'Discussion': 'https://github.com/skypilot-org/skypilot/discussions',
        'Documentation': 'https://skypilot.readthedocs.io/en/latest/',
    },
)<|MERGE_RESOLUTION|>--- conflicted
+++ resolved
@@ -106,7 +106,6 @@
 
 # NOTE: Change the templates/spot-controller.yaml.j2 file if any of the following
 # packages dependencies are changed.
-<<<<<<< HEAD
 aws_dependencies = [
     # awscli>=1.27.10 is required for SSO support.
     'awscli',
@@ -116,16 +115,6 @@
 ]
 extras_require: Dict[str, List[str]] = {
     'aws': aws_dependencies,
-=======
-extras_require: Dict[str, List[str]] = {
-    'aws': [
-        # awscli>=1.27.10 is required for SSO support.
-        'awscli',
-        'boto3',
-        # 'Crypto' module used in authentication.py for AWS.
-        'pycryptodome==3.12.0',
-    ],
->>>>>>> 3635b0dc
     # TODO(zongheng): azure-cli is huge and takes a long time to install.
     # Tracked in: https://github.com/Azure/azure-cli/issues/7387
     # azure-identity is needed in node_provider.
