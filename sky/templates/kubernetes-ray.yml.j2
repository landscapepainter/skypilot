--- conflicted
+++ resolved
@@ -192,7 +192,6 @@
             name: dev-fuse
           securityContext:          # Required for FUSE mounting. TODO(romilb): See if we can grant a reduced set of privileges.
             privileged: true
-<<<<<<< HEAD
           resources:
             requests:
               cpu: {{cpus}}
@@ -200,83 +199,6 @@
               nvidia.com/gpu: {{accelerator_count}}
             limits:
               nvidia.com/gpu: {{accelerator_count}} # Limits need to be defined for GPU requests
-  ray_worker_default:
-    # Minimum number of Ray workers of this Pod type.
-    min_workers: {{num_nodes - 1}}
-    # Maximum number of Ray workers of this Pod type. Takes precedence over min_workers.
-    max_workers: {{num_nodes - 1}}
-    # User-specified custom resources for use by Ray. Object with string keys and integer values.
-    # (Ray detects CPU and GPU from pod spec resource requests and limits, so no need to fill those here.)
-    # resources: {"example-resource-a": 1, "example-resource-b": 2}
-    node_config:
-      apiVersion: v1
-      kind: Pod
-      metadata:
-        labels:
-          parent: skypilot
-          skypilot-cluster: {{cluster_name_on_cloud}}
-          # Identifies the SSH jump pod used by this pod. Used in life cycle management of the ssh jump pod.
-          skypilot-ssh-jump: {{k8s_ssh_jump_name}}
-        # Automatically generates a name for the pod with this prefix.
-        generateName: {{cluster_name_on_cloud}}-ray-worker-
-      spec:
-        # For multi-node support, we put a soft-constraint to schedule worker
-        # pods on different nodes than the head pod.
-        # This is not set as a hard constraint because if different nodes are
-        # not available, we still want to be able to schedule worker pods on
-        # larger nodes which may be able to fit multiple SkyPilot "nodes".
-        affinity:
-          podAntiAffinity:
-            requiredDuringSchedulingIgnoredDuringExecution:
-              - labelSelector:
-                matchExpressions:
-                  - key: skypilot-cluster
-                    operator: In
-                    values:
-                    - {{cluster_name_on_cloud}}
-                topologyKey: "kubernetes.io/hostname"
-        serviceAccountName: skypilot-service-account
-        restartPolicy: Never
-        volumes:
-        - name: secret-volume
-          secret:
-            secretName: {{k8s_ssh_key_secret_name}}
-        - name: dshm
-          emptyDir:
-            medium: Memory
-        - name: dev-fuse    # Required for fuse mounting
-          hostPath:
-            path: /dev/fuse
-        containers:
-        - name: ray-node
-          imagePullPolicy: IfNotPresent
-          image: {{image_id}}
-          command: ["/bin/bash", "-c", "--"]
-          args: ["trap : TERM INT; sleep infinity & wait;"]
-          ports:
-          - containerPort: 22  # Used for SSH
-          # This volume allocates shared memory for Ray to use for its plasma
-          # object store. If you do not provide this, Ray will fall back to
-          # /tmp which cause slowdowns if is not a shared memory volume.
-          volumeMounts:
-          - name: secret-volume
-            readOnly: true
-            mountPath: "/etc/secret-volume"
-          - mountPath: /dev/shm
-            name: dshm
-          - mountPath: /dev/fuse    # Required for fuse mounting
-            name: dev-fuse
-          securityContext:          # Required for FUSE mounting. TODO(romilb): See if we can grant a reduced set of privileges.
-            privileged: true
-=======
->>>>>>> ef211925
-          resources:
-            requests:
-              cpu: {{cpus}}
-              memory: {{memory}}G
-              nvidia.com/gpu: {{accelerator_count}}
-            limits:
-              nvidia.com/gpu: {{accelerator_count}} # Limits need to be defined for GPU requests
 
 setup_commands:
   # Disable `unattended-upgrades` to prevent apt-get from hanging. It should be called at the beginning before the process started to avoid being blocked. (This is a temporary fix.)
@@ -285,7 +207,6 @@
   # Line 'sudo grep ..': set the number of threads per process to unlimited to avoid ray job submit stucking issue when the number of running ray jobs increase.
   # Line 'mkdir -p ..': disable host key check
   # Line 'python3 -c ..': patch the buggy ray files and enable `-o allow_other` option for `goofys`
-<<<<<<< HEAD
   - sudo apt install gcc patch pciutils nano fuse curl python3 python3-pip -y;
     pip3 install wheel Click colorama cryptography jinja2 jsonschema && pip3 install networkx oauth2client pandas pendulum PrettyTable && pip3 install rich tabulate filelock && pip3 install packaging 'protobuf<4.0.0' pulp && pip3 install awscli boto3 pycryptodome==3.12.0 && pip3 install docker kubernetes;
     pip3 install "skypilot[aws]";
@@ -297,17 +218,6 @@
     source ~/.bashrc;
     mkdir -p ~/sky_workdir && mkdir -p ~/.sky/sky_app && sudo touch ~/.sudo_as_admin_successful;
     (pip3 list | grep skypilot && [ "$(cat {{sky_remote_path}}/current_sky_wheel_hash)" == "{{sky_wheel_hash}}" ]) || (pip3 uninstall skypilot -y; pip3 install "$(echo {{sky_remote_path}}/{{sky_wheel_hash}}/skypilot-{{sky_version}}*.whl)[remote]" && echo "{{sky_wheel_hash}}" > {{sky_remote_path}}/current_sky_wheel_hash || exit 1);
-=======
-  - sudo DEBIAN_FRONTEND=noninteractive apt install gcc patch pciutils rsync fuse curl -y;
-    mkdir -p ~/.ssh; touch ~/.ssh/config;
-    {{ conda_installation_commands }}
-    (type -a python | grep -q python3) || echo 'alias python=python3' >> ~/.bashrc;
-    (type -a pip | grep -q pip3) || echo 'alias pip=pip3' >> ~/.bashrc;
-    source ~/.bashrc;
-    mkdir -p ~/sky_workdir && mkdir -p ~/.sky/sky_app && sudo touch ~/.sudo_as_admin_successful;
-    (pip3 list | grep "ray " | grep {{ray_version}} 2>&1 > /dev/null || pip3 install --exists-action w -U ray[default]=={{ray_version}});
-    (pip3 list | grep "skypilot " && [ "$(cat {{sky_remote_path}}/current_sky_wheel_hash)" == "{{sky_wheel_hash}}" ]) || (pip3 uninstall skypilot -y; pip3 install "$(echo {{sky_remote_path}}/{{sky_wheel_hash}}/skypilot-{{sky_version}}*.whl)[remote]" && echo "{{sky_wheel_hash}}" > {{sky_remote_path}}/current_sky_wheel_hash || exit 1);
->>>>>>> ef211925
     sudo bash -c 'rm -rf /etc/security/limits.d; echo "* soft nofile 1048576" >> /etc/security/limits.conf; echo "* hard nofile 1048576" >> /etc/security/limits.conf';
     sudo grep -e '^DefaultTasksMax' /etc/systemd/system.conf || (sudo bash -c 'echo "DefaultTasksMax=infinity" >> /etc/systemd/system.conf'); sudo systemctl set-property user-$(id -u $(whoami)).slice TasksMax=infinity; sudo systemctl daemon-reload;
     mkdir -p ~/.ssh; (grep -Pzo -q "Host \*\n  StrictHostKeyChecking no" ~/.ssh/config) || printf "Host *\n  StrictHostKeyChecking no\n" >> ~/.ssh/config;
