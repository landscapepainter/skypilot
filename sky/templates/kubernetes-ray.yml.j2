--- conflicted
+++ resolved
@@ -125,10 +125,7 @@
             parent: skypilot
             component: {{cluster_name}}-ray-head
             skypilot-cluster: {{cluster_name}}
-<<<<<<< HEAD
-=======
             # This label is being used by the life cycle management of the ssh jump pod
->>>>>>> fdff1a6a
             skypilot-sshjump: {{sshjump}}
       spec:
         # Change this if you altered the autoscaler_service_account above
