"""This module contains schemas used to validate objects.

Schemas conform to the JSON Schema specification as defined at
https://json-schema.org/
"""

<<<<<<< HEAD
from sky.clouds import cloud_registry
from sky.data import storage
from sky.data import storage_utils

=======
>>>>>>> 4db1bea6

def get_resources_schema():
    # To avoid circular imports, only import when needed.
    # pylint: disable=import-outside-toplevel
    from sky.clouds import service_catalog
    return {
        '$schema': 'https://json-schema.org/draft/2020-12/schema',
        'type': 'object',
        'required': [],
        'additionalProperties': False,
        'properties': {
            'cloud': {
                'type': 'string',
                'case_insensitive_enum': list(service_catalog.ALL_CLOUDS)
            },
            'region': {
                'type': 'string',
            },
            'zone': {
                'type': 'string',
            },
            'cpus': {
                'anyOf': [{
                    'type': 'string',
                }, {
                    'type': 'number',
                }],
            },
            'memory': {
                'anyOf': [{
                    'type': 'string',
                }, {
                    'type': 'number',
                }],
            },
            'accelerators': {
                'anyOf': [{
                    'type': 'string',
                }, {
                    'type': 'object',
                    'required': [],
                    'maxProperties': 1,
                    'additionalProperties': {
                        'type': 'number'
                    }
                }]
            },
            'instance_type': {
                'type': 'string',
            },
            'use_spot': {
                'type': 'boolean',
            },
            'spot_recovery': {
                'type': 'string',
            },
            'disk_size': {
                'type': 'integer',
            },
            'disk_tier': {
                'type': 'string',
            },
            'ports': {
                'anyOf': [{
                    'type': 'string',
                }, {
                    'type': 'integer',
                }, {
                    'type': 'array',
                    'items': {
                        'anyOf': [{
                            'type': 'string',
                        }, {
                            'type': 'integer',
                        }]
                    }
                }],
            },
            'accelerator_args': {
                'type': 'object',
                'required': [],
                'additionalProperties': False,
                'properties': {
                    'runtime_version': {
                        'type': 'string',
                    },
                    'tpu_name': {
                        'type': 'string',
                    },
                    'tpu_vm': {
                        'type': 'boolean',
                    }
                }
            },
            'image_id': {
                'anyOf': [{
                    'type': 'string',
                }, {
                    'type': 'object',
                    'required': [],
                }]
            }
        }
    }


def get_storage_schema():
    # pylint: disable=import-outside-toplevel
    from sky.data import storage
    return {
        '$schema': 'https://json-schema.org/draft/2020-12/schema',
        'type': 'object',
        'required': [],
        'additionalProperties': False,
        'properties': {
            'name': {
                'type': 'string',
            },
            'source': {
                'anyOf': [{
                    'type': 'string',
                }, {
                    'type': 'array',
                    'minItems': 1,
                    'items': {
                        'type': 'string'
                    }
                }]
            },
            'store': {
                'type': 'string',
                'case_insensitive_enum': [
                    type.value for type in storage.StoreType
                ]
            },
            'persistent': {
                'type': 'boolean',
            },
            'mode': {
                'type': 'string',
                'case_insensitive_enum': [
                    mode.value for mode in storage_utils.StorageMode
                ]
            },
            'interval_seconds': {
                'type': 'number'
            },
            '_force_delete': {
                'type': 'boolean',
            }
        }
    }


def get_task_schema():
    return {
        '$schema': 'https://json-schema.org/draft/2020-12/schema',
        'type': 'object',
        'required': [],
        'additionalProperties': False,
        'properties': {
            'name': {
                'type': 'string',
            },
            'workdir': {
                'type': 'string',
            },
            'event_callback': {
                'type': 'string',
            },
            'num_nodes': {
                'type': 'integer',
            },
            # resources config is validated separately using RESOURCES_SCHEMA
            'resources': {
                'type': 'object',
            },
            # storage config is validated separately using STORAGE_SCHEMA
            'file_mounts': {
                'type': 'object',
            },
            'setup': {
                'type': 'string',
            },
            'run': {
                'type': 'string',
            },
            'envs': {
                'type': 'object',
                'required': [],
                'patternProperties': {
                    # Checks env keys are valid env var names.
                    '^[a-zA-Z_][a-zA-Z0-9_]*$': {
                        'type': 'string'
                    }
                },
                'additionalProperties': False,
            },
            # inputs and outputs are experimental
            'inputs': {
                'type': 'object',
                'required': [],
                'maxProperties': 1,
                'additionalProperties': {
                    'type': 'number'
                }
            },
            'outputs': {
                'type': 'object',
                'required': [],
                'maxProperties': 1,
                'additionalProperties': {
                    'type': 'number'
                }
            },
        }
    }


def get_cluster_schema():
    return {
        '$schema': 'https://json-schema.org/draft/2020-12/schema',
        'type': 'object',
        'required': ['cluster', 'auth'],
        'additionalProperties': False,
        'properties': {
            'cluster': {
                'type': 'object',
                'required': ['ips', 'name'],
                'additionalProperties': False,
                'properties': {
                    'ips': {
                        'type': 'array',
                        'items': {
                            'type': 'string',
                        }
                    },
                    'name': {
                        'type': 'string',
                    },
                }
            },
            'auth': {
                'type': 'object',
                'required': ['ssh_user', 'ssh_private_key'],
                'additionalProperties': False,
                'properties': {
                    'ssh_user': {
                        'type': 'string',
                    },
                    'ssh_private_key': {
                        'type': 'string',
                    },
                }
            },
            'python': {
                'type': 'string',
            },
        }
    }


def get_config_schema():
    # pylint: disable=import-outside-toplevel
    from sky.utils import kubernetes_enums
    return {
        '$schema': 'https://json-schema.org/draft/2020-12/schema',
        'type': 'object',
        'required': [],
        'additionalProperties': False,
        'properties': {
            'spot': {
                'type': 'object',
                'required': [],
                'additionalProperties': False,
                'properties': {
                    'controller': {
                        'type': 'object',
                        'required': [],
                        'additionalProperties': False,
                        'properties': {
                            'resources': {
                                k: v
                                for k, v in get_resources_schema().items()
                                # Validation may fail if $schema is included.
                                if k != '$schema'
                            },
                        }
                    },
                }
            },
            'aws': {
                'type': 'object',
                'required': [],
                'additionalProperties': False,
                'properties': {
                    'instance_tags': {
                        'type': 'object',
                        'required': [],
                        'additionalProperties': {
                            'type': 'string',
                        },
                    },
                    'vpc_name': {
                        'oneOf': [{
                            'type': 'string',
                        }, {
                            'type': 'null',
                        }],
                    },
                    'use_internal_ips': {
                        'type': 'boolean',
                    },
                    'ssh_proxy_command': {
                        'oneOf': [{
                            'type': 'string',
                        }, {
                            'type': 'null',
                        }, {
                            'type': 'object',
                            'required': [],
                            'additionalProperties': {
                                'anyOf': [
                                    {
                                        'type': 'string'
                                    },
                                    {
                                        'type': 'null'
                                    },
                                ]
                            }
                        }]
                    },
                }
            },
            'gcp': {
                'type': 'object',
                'required': [],
                'additionalProperties': False,
                'properties': {
                    'specific_reservations': {
                        'type': 'array',
                        'items': {
                            'type': 'string',
                        },
                        'minItems': 1,
                        'maxItems': 1,
                    },
                }
            },
            'kubernetes': {
                'type': 'object',
                'required': [],
                'additionalProperties': False,
                'properties': {
                    'networking': {
                        'type': 'string',
                        'case_insensitive_enum': [
                            type.value for type in
                            kubernetes_enums.KubernetesNetworkingMode
                        ]
                    },
                }
            },
            'oci': {
                'type': 'object',
                'required': [],
                # Properties are either 'default' or a region name.
                'additionalProperties': {
                    'type': 'object',
                    'required': [],
                    'additionalProperties': False,
                    'properties': {
                        'compartment_ocid': {
                            'type': 'string',
                        },
                        'image_tag_general': {
                            'type': 'string',
                        },
                        'image_tag_gpu': {
                            'type': 'string',
                        },
                        'vcn_subnet': {
                            'type': 'string',
                        },
                    }
                },
            },
        }
    }<|MERGE_RESOLUTION|>--- conflicted
+++ resolved
@@ -4,13 +4,10 @@
 https://json-schema.org/
 """
 
-<<<<<<< HEAD
 from sky.clouds import cloud_registry
 from sky.data import storage
 from sky.data import storage_utils
 
-=======
->>>>>>> 4db1bea6
 
 def get_resources_schema():
     # To avoid circular imports, only import when needed.
