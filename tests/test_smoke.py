# Smoke tests for SkyPilot
# Default options are set in pyproject.toml
# Example usage:
# Run all tests except for AWS and Lambda Cloud
# > pytest tests/test_smoke.py
#
# Terminate failed clusetrs after test finishes
# > pytest tests/test_smoke.py --terminate-on-failure
#
# Re-run last failed tests
# > pytest --lf
#
# Run one of the smoke tests
# > pytest tests/test_smoke.py::test_minimal
#
# Only run managed spot tests
# > pytest tests/test_smoke.py --managed-spot
#
# Only run test for AWS + generic tests
# > pytest tests/test_smoke.py --aws
#
# Change cloud for generic tests to aws
# > pytest tests/test_smoke.py --generic-cloud aws

import hashlib
import inspect
import pathlib
import subprocess
import sys
import tempfile
import time
from typing import Dict, List, NamedTuple, Optional, Tuple
import urllib.parse
import uuid
import os

import colorama
import jinja2
import pytest

import sky
from sky import global_user_state
from sky.data import storage as storage_lib
from sky.adaptors import cloudflare
from sky.skylet import events
from sky.utils import common_utils
from sky.utils import subprocess_utils

# For uniquefying users on shared-account cloud providers. Used as part of the
# cluster names.
_smoke_test_hash = hashlib.md5(
    common_utils.user_and_hostname_hash().encode()).hexdigest()[:4]

# To avoid the second smoke test reusing the cluster launched in the first
# smoke test. Also required for test_spot_recovery to make sure the manual
# termination with aws ec2 does not accidentally terminate other spot clusters
# from the different spot launch with the same cluster name but a different job
# id.
test_id = str(uuid.uuid4())[-2:]

<<<<<<< HEAD
LAMBDA_TYPE = '--cloud lambda --gpus A100'
# R2 tests would be done only when the user configured for R2 credentials.
R2_AVAILABLE = os.path.exists(os.path.expanduser(cloudflare.ACCOUNT_ID_PATH))
=======
LAMBDA_TYPE = '--cloud lambda --gpus A10'
>>>>>>> b990a3a2

storage_setup_commands = [
    'touch ~/tmpfile', 'mkdir -p ~/tmp-workdir',
    'touch ~/tmp-workdir/tmp\ file', 'touch ~/tmp-workdir/tmp\ file2',
    'touch ~/tmp-workdir/foo',
    'ln -f -s ~/tmp-workdir/ ~/tmp-workdir/circle-link',
    'touch ~/.ssh/id_rsa.pub'
]

# Wait until the spot controller is not in INIT state.
# This is a workaround for the issue that when multiple spot tests
# are running in parallel, the spot controller may be in INIT and
# the spot queue/cancel command will return staled table.
_SPOT_QUEUE_WAIT = ('s=$(sky spot queue); '
                    'until [ `echo "$s" '
                    '| grep "jobs will not be shown until it becomes UP." '
                    '| wc -l` -eq 0 ]; '
                    'do echo "Waiting for spot queue to be ready..."; '
                    'sleep 5; s=$(sky spot queue); done; echo "$s"; '
                    'echo; echo; echo "$s"')
_SPOT_CANCEL_WAIT = (
    's=$(sky spot cancel -y -n {job_name}); until [ `echo "$s" '
    '| grep "Please wait for the controller to be ready." '
    '| wc -l` -eq 0 ]; do echo "Waiting for the spot controller '
    'to be ready"; sleep 5; s=$(sky spot cancel -y -n {job_name}); '
    'done; echo "$s"; echo; echo; echo "$s"')
# TODO(zhwu): make the spot controller on GCP.


class Test(NamedTuple):
    name: str
    # Each command is executed serially.  If any failed, the remaining commands
    # are not run and the test is treated as failed.
    commands: List[str]
    teardown: Optional[str] = None
    # Timeout for each command in seconds.
    timeout: int = 15 * 60

    def echo(self, message: str):
        # pytest's xdist plugin captures stdout; print to stderr so that the
        # logs are streaming while the tests are running.
        prefix = f'[{self.name}]'
        message = f'{prefix} {message}'
        message = message.replace('\n', f'\n{prefix} ')
        print(message, file=sys.stderr, flush=True)


def _get_cluster_name() -> str:
    """Returns a user-unique cluster name for each test_<name>().

    Must be called from each test_<name>().
    """
    caller_func_name = inspect.stack()[1][3]
    test_name = caller_func_name.replace('_', '-').replace('test-', 't-')
    if len(test_name) > 18:
        test_name = test_name[:18] + hashlib.md5(
            test_name.encode()).hexdigest()[:3]
    return f'{test_name}-{_smoke_test_hash}-{test_id}'


def run_one_test(test: Test) -> Tuple[int, str, str]:
    # Fail fast if `sky` CLI somehow errors out.
    subprocess.run(['sky', 'status'], stdout=subprocess.DEVNULL, check=True)
    log_file = tempfile.NamedTemporaryFile('a',
                                           prefix=f'{test.name}-',
                                           suffix='.log',
                                           delete=False)
    test.echo(f'Test started. Log: less {log_file.name}')
    for command in test.commands:
        log_file.write(f'+ {command}\n')
        log_file.flush()
        proc = subprocess.Popen(
            command,
            stdout=log_file,
            stderr=subprocess.STDOUT,
            shell=True,
            executable='/bin/bash',
        )
        try:
            proc.wait(timeout=test.timeout)
        except subprocess.TimeoutExpired as e:
            log_file.flush()
            test.echo(f'Timeout after {test.timeout} seconds.')
            test.echo(e)
            log_file.write(f'Timeout after {test.timeout} seconds.\n')
            log_file.flush()
            # Kill the current process.
            proc.terminate()
            proc.returncode = 1  # None if we don't set it.
            break

        if proc.returncode:
            break

    style = colorama.Style
    fore = colorama.Fore
    outcome = (f'{fore.RED}Failed{style.RESET_ALL}'
               if proc.returncode else f'{fore.GREEN}Passed{style.RESET_ALL}')
    reason = f'\nReason: {command}' if proc.returncode else ''
    msg = (f'{outcome}.'
           f'{reason}'
           f'\nLog: less {log_file.name}\n')
    test.echo(msg)
    log_file.write(msg)
    if (proc.returncode == 0 or
            pytest.terminate_on_failure) and test.teardown is not None:
        subprocess_utils.run(
            test.teardown,
            stdout=log_file,
            stderr=subprocess.STDOUT,
            timeout=10 * 60,  # 10 mins
            shell=True,
        )

    if proc.returncode:
        raise Exception(f'test failed: less {log_file.name}')


# ---------- Dry run: 2 Tasks in a chain. ----------
def test_example_app():
    test = Test(
        'example_app',
        ['python examples/example_app.py'],
    )
    run_one_test(test)


# ---------- A minimal task ----------
def test_minimal(generic_cloud: str):
    name = _get_cluster_name()
    test = Test(
        'minimal',
        [
            f'sky launch -y -c {name} --cloud {generic_cloud} tests/test_yamls/minimal.yaml',
            f'sky logs {name} 1 --status',
            f'sky logs {name} --status | grep "Job 1: SUCCEEDED"',  # Equivalent.
            # Check the logs downloading
            f'log_path=$(sky logs {name} 1 --sync-down | grep "Job 1 logs:" | sed -E "s/^.*Job 1 logs: (.*)\\x1b\\[0m/\\1/g") && echo $log_path && test -f $log_path/run.log',
            # Ensure the raylet process has the correct file descriptor limit.
            f'sky exec {name} "prlimit -n --pid=\$(pgrep -f \'raylet/raylet --raylet_socket_name\') | grep \'"\'1048576 1048576\'"\'"',
            f'sky logs {name} 2 --status',  # Ensure the job succeeded.
        ],
        f'sky down -y {name}',
    )
    run_one_test(test)


# ---------- Test region ----------
@pytest.mark.aws
def test_aws_region():
    name = _get_cluster_name()
    test = Test(
        'aws_region',
        [
            f'sky launch -y -c {name} --region us-west-2 examples/minimal.yaml',
            f'sky exec {name} examples/minimal.yaml',
            f'sky logs {name} 1 --status',  # Ensure the job succeeded.
            f'sky status --all | grep {name} | grep us-west-2',  # Ensure the region is correct.
        ],
        f'sky down -y {name}',
    )
    run_one_test(test)


@pytest.mark.gcp
def test_gcp_region():
    name = _get_cluster_name()
    test = Test(
        'gcp_region',
        [
            f'sky launch -y -c {name} --region us-central1 --cloud gcp tests/test_yamls/minimal.yaml',
            f'sky exec {name} tests/test_yamls/minimal.yaml',
            f'sky logs {name} 1 --status',  # Ensure the job succeeded.
            f'sky status --all | grep {name} | grep us-central1',  # Ensure the region is correct.
        ],
        f'sky down -y {name}',
    )
    run_one_test(test)


@pytest.mark.azure
def test_azure_region():
    name = _get_cluster_name()
    test = Test(
        'azure_region',
        [
            f'sky launch -y -c {name} --region eastus2 --cloud azure tests/test_yamls/minimal.yaml',
            f'sky exec {name} tests/test_yamls/minimal.yaml',
            f'sky logs {name} 1 --status',  # Ensure the job succeeded.
            f'sky status --all | grep {name} | grep eastus2',  # Ensure the region is correct.
        ],
        f'sky down -y {name}',
    )
    run_one_test(test)


# ---------- Test zone ----------
@pytest.mark.aws
def test_aws_zone():
    name = _get_cluster_name()
    test = Test(
        'aws_zone',
        [
            f'sky launch -y -c {name} examples/minimal.yaml --zone us-west-2b',
            f'sky exec {name} examples/minimal.yaml --zone us-west-2b',
            f'sky logs {name} 1 --status',  # Ensure the job succeeded.
            f'sky status --all | grep {name} | grep us-west-2b',  # Ensure the zone is correct.
        ],
        f'sky down -y {name}',
    )
    run_one_test(test)


@pytest.mark.gcp
def test_gcp_zone():
    name = _get_cluster_name()
    test = Test(
        'gcp_zone',
        [
            f'sky launch -y -c {name} --zone us-central1-a --cloud gcp tests/test_yamls/minimal.yaml',
            f'sky exec {name} --zone us-central1-a --cloud gcp tests/test_yamls/minimal.yaml',
            f'sky logs {name} 1 --status',  # Ensure the job succeeded.
            f'sky status --all | grep {name} | grep us-central1-a',  # Ensure the zone is correct.
        ],
        f'sky down -y {name}',
    )
    run_one_test(test)


# ---------- Test the image ----------
@pytest.mark.aws
def test_aws_images():
    name = _get_cluster_name()
    test = Test(
        'aws_images',
        [
            f'sky launch -y -c {name} --image-id skypilot:gpu-ubuntu-1804 examples/minimal.yaml',
            f'sky logs {name} 1 --status',  # Ensure the job succeeded.
            f'sky launch -c {name} --image-id skypilot:gpu-ubuntu-2004 examples/minimal.yaml && exit 1 || true',
            f'sky launch -y -c {name} examples/minimal.yaml',
            f'sky logs {name} 2 --status',
            f'sky logs {name} --status | grep "Job 2: SUCCEEDED"',  # Equivalent.
        ],
        f'sky down -y {name}',
    )
    run_one_test(test)


@pytest.mark.gcp
def test_gcp_images():
    name = _get_cluster_name()
    test = Test(
        'gcp_images',
        [
            f'sky launch -y -c {name} --image-id skypilot:gpu-debian-10 --cloud gcp tests/test_yamls/minimal.yaml',
            f'sky logs {name} 1 --status',  # Ensure the job succeeded.
            f'sky launch -c {name} --image-id skypilot:cpu-debian-10 --cloud gcp tests/test_yamls/minimal.yaml && exit 1 || true',
            f'sky launch -y -c {name} tests/test_yamls/minimal.yaml',
            f'sky logs {name} 2 --status',
            f'sky logs {name} --status | grep "Job 2: SUCCEEDED"',  # Equivalent.
        ],
        f'sky down -y {name}',
    )
    run_one_test(test)


@pytest.mark.aws
def test_aws_image_id_dict():
    name = _get_cluster_name()
    test = Test(
        'aws_image_id_dict',
        [
            # Use image id dict.
            f'sky launch -y -c {name} examples/per_region_images.yaml',
            f'sky exec {name} examples/per_region_images.yaml',
            f'sky exec {name} "ls ~"',
            f'sky logs {name} 1 --status',
            f'sky logs {name} 2 --status',
            f'sky logs {name} 3 --status',
        ],
        f'sky down -y {name}',
    )
    run_one_test(test)


@pytest.mark.gcp
def test_gcp_image_id_dict():
    name = _get_cluster_name()
    test = Test(
        'gcp_image_id_dict',
        [
            # Use image id dict.
            f'sky launch -y -c {name} tests/test_yamls/gcp_per_region_images.yaml',
            f'sky exec {name} tests/test_yamls/gcp_per_region_images.yaml',
            f'sky exec {name} "ls ~"',
            f'sky logs {name} 1 --status',
            f'sky logs {name} 2 --status',
            f'sky logs {name} 3 --status',
        ],
        f'sky down -y {name}',
    )
    run_one_test(test)


@pytest.mark.aws
def test_aws_image_id_dict_region():
    name = _get_cluster_name()
    test = Test(
        'aws_image_id_dict_region',
        [
            # Use region to filter image_id dict.
            f'sky launch -y -c {name} --region us-east-1 examples/per_region_images.yaml && exit 1 || true',
            f'sky status | grep {name} && exit 1 || true',  # Ensure the cluster is not created.
            f'sky launch -y -c {name} --region us-west-2 examples/per_region_images.yaml',
            # Should success because the image id match for the region.
            f'sky launch -c {name} --image-id skypilot:gpu-ubuntu-1804 examples/minimal.yaml',
            f'sky exec {name} --image-id skypilot:gpu-ubuntu-1804 examples/minimal.yaml',
            f'sky exec {name} --image-id skypilot:gpu-ubuntu-2004 examples/minimal.yaml && exit 1 || true',
            f'sky logs {name} 1 --status',
            f'sky logs {name} 2 --status',
            f'sky logs {name} 3 --status',
            f'sky status --all | grep {name} | grep us-west-2',  # Ensure the region is correct.
            # Ensure exec works.
            f'sky exec {name} --region us-west-2 examples/per_region_images.yaml',
            f'sky exec {name} examples/per_region_images.yaml',
            f'sky exec {name} --cloud aws --region us-west-2 "ls ~"',
            f'sky exec {name} "ls ~"',
            f'sky logs {name} 4 --status',
            f'sky logs {name} 5 --status',
            f'sky logs {name} 6 --status',
            f'sky logs {name} 7 --status',
        ],
        f'sky down -y {name}',
    )
    run_one_test(test)


@pytest.mark.gcp
def test_gcp_image_id_dict_region():
    name = _get_cluster_name()
    test = Test(
        'gcp_image_id_dict_region',
        [
            # Use region to filter image_id dict.
            f'sky launch -y -c {name} --region us-east1 tests/test_yamls/gcp_per_region_images.yaml && exit 1 || true',
            f'sky status | grep {name} && exit 1 || true',  # Ensure the cluster is not created.
            f'sky launch -y -c {name} --region us-west3 tests/test_yamls/gcp_per_region_images.yaml',
            # Should success because the image id match for the region.
            f'sky launch -c {name} --cloud gcp --image-id projects/ubuntu-os-cloud/global/images/ubuntu-1804-bionic-v20230112 tests/test_yamls/minimal.yaml',
            f'sky exec {name} --cloud gcp --image-id projects/ubuntu-os-cloud/global/images/ubuntu-1804-bionic-v20230112 tests/test_yamls/minimal.yaml',
            f'sky exec {name} --cloud gcp --image-id skypilot:cpu-debian-10 tests/test_yamls/minimal.yaml && exit 1 || true',
            f'sky logs {name} 1 --status',
            f'sky logs {name} 2 --status',
            f'sky logs {name} 3 --status',
            f'sky status --all | grep {name} | grep us-west3',  # Ensure the region is correct.
            # Ensure exec works.
            f'sky exec {name} --region us-west3 tests/test_yamls/gcp_per_region_images.yaml',
            f'sky exec {name} tests/test_yamls/gcp_per_region_images.yaml',
            f'sky exec {name} --cloud gcp --region us-west3 "ls ~"',
            f'sky exec {name} "ls ~"',
            f'sky logs {name} 4 --status',
            f'sky logs {name} 5 --status',
            f'sky logs {name} 6 --status',
            f'sky logs {name} 7 --status',
        ],
        f'sky down -y {name}',
    )
    run_one_test(test)


@pytest.mark.aws
def test_aws_image_id_dict_zone():
    name = _get_cluster_name()
    test = Test(
        'aws_image_id_dict_zone',
        [
            # Use zone to filter image_id dict.
            f'sky launch -y -c {name} --zone us-east-1b examples/per_region_images.yaml && exit 1 || true',
            f'sky status | grep {name} && exit 1 || true',  # Ensure the cluster is not created.
            f'sky launch -y -c {name} --zone us-west-2a examples/per_region_images.yaml',
            # Should success because the image id match for the zone.
            f'sky launch -y -c {name} --image-id skypilot:gpu-ubuntu-1804 examples/minimal.yaml',
            f'sky exec {name} --image-id skypilot:gpu-ubuntu-1804 examples/minimal.yaml',
            # Fail due to image id mismatch.
            f'sky exec {name} --image-id skypilot:gpu-ubuntu-2004 examples/minimal.yaml && exit 1 || true',
            f'sky logs {name} 1 --status',
            f'sky logs {name} 2 --status',
            f'sky logs {name} 3 --status',
            f'sky status --all | grep {name} | grep us-west-2a',  # Ensure the zone is correct.
            # Ensure exec works.
            f'sky exec {name} --zone us-west-2a examples/per_region_images.yaml',
            f'sky exec {name} examples/per_region_images.yaml',
            f'sky exec {name} --cloud aws --region us-west-2 "ls ~"',
            f'sky exec {name} "ls ~"',
            f'sky logs {name} 4 --status',
            f'sky logs {name} 5 --status',
            f'sky logs {name} 6 --status',
            f'sky logs {name} 7 --status',
        ],
        f'sky down -y {name}',
    )
    run_one_test(test)


@pytest.mark.gcp
def test_gcp_image_id_dict_zone():
    name = _get_cluster_name()
    test = Test(
        'gcp_image_id_dict_zone',
        [
            # Use zone to filter image_id dict.
            f'sky launch -y -c {name} --zone us-east1-a tests/test_yamls/gcp_per_region_images.yaml && exit 1 || true',
            f'sky status | grep {name} && exit 1 || true',  # Ensure the cluster is not created.
            f'sky launch -y -c {name} --zone us-central1-a tests/test_yamls/gcp_per_region_images.yaml',
            # Should success because the image id match for the zone.
            f'sky launch -y -c {name} --cloud gcp --image-id skypilot:cpu-debian-10 tests/test_yamls/minimal.yaml',
            f'sky exec {name} --cloud gcp --image-id skypilot:cpu-debian-10 tests/test_yamls/minimal.yaml',
            # Fail due to image id mismatch.
            f'sky exec {name} --cloud gcp --image-id skypilot:gpu-debian-10 tests/test_yamls/minimal.yaml && exit 1 || true',
            f'sky logs {name} 1 --status',
            f'sky logs {name} 2 --status',
            f'sky logs {name} 3 --status',
            f'sky status --all | grep {name} | grep us-central1',  # Ensure the zone is correct.
            # Ensure exec works.
            f'sky exec {name} --cloud gcp --zone us-central1-a tests/test_yamls/gcp_per_region_images.yaml',
            f'sky exec {name} tests/test_yamls/gcp_per_region_images.yaml',
            f'sky exec {name} --cloud gcp --region us-central1 "ls ~"',
            f'sky exec {name} "ls ~"',
            f'sky logs {name} 4 --status',
            f'sky logs {name} 5 --status',
            f'sky logs {name} 6 --status',
            f'sky logs {name} 7 --status',
        ],
        f'sky down -y {name}',
    )
    run_one_test(test)


@pytest.mark.aws
def test_image_no_conda():
    name = _get_cluster_name()
    test = Test(
        'image_no_conda',
        [
            # Use image id dict.
            f'sky launch -y -c {name} --region us-east-2 examples/per_region_images.yaml',
            f'sky logs {name} 1 --status',
            f'sky stop {name} -y',
            f'sky start {name} -y',
            f'sky exec {name} examples/per_region_images.yaml',
            f'sky logs {name} 2 --status',
        ],
        f'sky down -y {name}',
    )
    run_one_test(test)


# ------------ Test stale job ------------
@pytest.mark.no_lambda_cloud  # Lambda Cloud does not support stopping instances
def test_stale_job(generic_cloud: str):
    name = _get_cluster_name()
    test = Test(
        'stale_job',
        [
            f'sky launch -y -c {name} --cloud {generic_cloud} "echo hi"',
            f'sky exec {name} -d "echo start; sleep 10000"',
            f'sky stop {name} -y',
            'sleep 100',  # Ensure this is large enough, else GCP leaks.
            f'sky start {name} -y',
            f'sky logs {name} 1 --status',
            f's=$(sky queue {name}); echo "$s"; echo; echo; echo "$s" | grep FAILED',
        ],
        f'sky down -y {name}',
    )
    run_one_test(test)


@pytest.mark.aws
def test_aws_stale_job_manual_restart():
    name = _get_cluster_name()
    region = 'us-west-2'
    test = Test(
        'aws_stale_job_manual_restart',
        [
            f'sky launch -y -c {name} --cloud aws --region {region} "echo hi"',
            f'sky exec {name} -d "echo start; sleep 10000"',
            # Stop the cluster manually.
            f'id=`aws ec2 describe-instances --region {region} --filters '
            f'Name=tag:ray-cluster-name,Values={name} '
            f'--query Reservations[].Instances[].InstanceId '
            '--output text`; '
            f'aws ec2 stop-instances --region {region} '
            '--instance-ids $id',
            'sleep 40',
            f'sky launch -c {name} -y "echo hi"',
            f'sky logs {name} 1 --status',
            f'sky logs {name} 3 --status',
            # Ensure the skylet updated the stale job status.
            f'sleep {events.JobUpdateEvent.EVENT_INTERVAL_SECONDS}',
            f's=$(sky queue {name}); echo "$s"; echo; echo; echo "$s" | grep FAILED',
        ],
        f'sky down -y {name}',
    )
    run_one_test(test)


@pytest.mark.gcp
def test_gcp_stale_job_manual_restart():
    name = _get_cluster_name()
    zone = 'us-west2-a'
    query_cmd = (f'gcloud compute instances list --filter='
                 f'"(labels.ray-cluster-name={name})" '
                 f'--zones={zone} --format="value(name)"')
    stop_cmd = (f'gcloud compute instances stop --zone={zone}'
                f' --quiet $({query_cmd})')
    test = Test(
        'gcp_stale_job_manual_restart',
        [
            f'sky launch -y -c {name} --cloud gcp --zone {zone} "echo hi"',
            f'sky exec {name} -d "echo start; sleep 10000"',
            # Stop the cluster manually.
            stop_cmd,
            'sleep 40',
            f'sky launch -c {name} -y "echo hi"',
            f'sky logs {name} 1 --status',
            f'sky logs {name} 3 --status',
            # Ensure the skylet updated the stale job status.
            f'sleep {events.JobUpdateEvent.EVENT_INTERVAL_SECONDS}',
            f's=$(sky queue {name}); echo "$s"; echo; echo; echo "$s" | grep FAILED',
        ],
        f'sky down -y {name}',
    )
    run_one_test(test)


# ---------- Check Sky's environment variables; workdir. ----------
def test_env_check(generic_cloud: str):
    name = _get_cluster_name()
    test = Test(
        'env_check',
        [
            f'sky launch -y -c {name} --cloud {generic_cloud} --detach-setup examples/env_check.yaml',
            f'sky logs {name} 1 --status',  # Ensure the job succeeded.
        ],
        f'sky down -y {name}',
    )
    run_one_test(test)


# ---------- file_mounts ----------
def test_file_mounts(generic_cloud: str):
    name = _get_cluster_name()
    test_commands = [
        *storage_setup_commands,
        f'sky launch -y -c {name} --cloud {generic_cloud} examples/using_file_mounts.yaml',
        f'sky logs {name} 1 --status',  # Ensure the job succeeded.
    ]
    test = Test(
        'using_file_mounts',
        test_commands,
        f'sky down -y {name}',
        timeout=20 * 60,  # 20 mins
    )
    run_one_test(test)


# ---------- storage ----------
@pytest.mark.aws
def test_aws_storage_mounts():
    name = _get_cluster_name()
    storage_name = f'sky-test-{int(time.time())}'
    template_str = pathlib.Path(
        'tests/test_yamls/test_storage_mounting.yaml').read_text()
    template = jinja2.Template(template_str)
    content = template.render(storage_name=storage_name)
    with tempfile.NamedTemporaryFile(suffix='.yaml', mode='w') as f:
        f.write(content)
        f.flush()
        file_path = f.name
        test_commands = [
            *storage_setup_commands,
            f'sky launch -y -c {name} --cloud aws {file_path}',
            f'sky logs {name} 1 --status',  # Ensure job succeeded.
            f'aws s3 ls {storage_name}/hello.txt',
        ]
        test = Test(
            'aws_storage_mounts',
            test_commands,
            f'sky down -y {name}; sky storage delete {storage_name}',
            timeout=20 * 60,  # 20 mins
        )
        run_one_test(test)


@pytest.mark.gcp
def test_gcp_storage_mounts():
    name = _get_cluster_name()
    storage_name = f'sky-test-{int(time.time())}'
    template_str = pathlib.Path(
        'tests/test_yamls/test_storage_mounting.yaml').read_text()
    template = jinja2.Template(template_str)
    content = template.render(storage_name=storage_name)
    with tempfile.NamedTemporaryFile(suffix='.yaml', mode='w') as f:
        f.write(content)
        f.flush()
        file_path = f.name
        test_commands = [
            *storage_setup_commands,
            f'sky launch -y -c {name} --cloud gcp {file_path}',
            f'sky logs {name} 1 --status',  # Ensure job succeeded.
            f'gsutil ls gs://{storage_name}/hello.txt',
        ]
        test = Test(
            'gcp_storage_mounts',
            test_commands,
            f'sky down -y {name}; sky storage delete {storage_name}',
            timeout=20 * 60,  # 20 mins
        )
        run_one_test(test)


@pytest.mark.cloudflare
def test_cloudflare_storage_mounts(generic_cloud: str):
    name = _get_cluster_name()
    storage_name = f'sky-test-{int(time.time())}'
    template_str = pathlib.Path(
        'tests/test_yamls/test_r2_storage_mounting.yaml').read_text()
    template = jinja2.Template(template_str)
    content = template.render(storage_name=storage_name,
                              generic_cloud=generic_cloud)
    endpoint_url = cloudflare.create_endpoint()
    with tempfile.NamedTemporaryFile(suffix='.yaml', mode='w') as f:
        f.write(content)
        f.flush()
        file_path = f.name
        test_commands = [
            *storage_setup_commands,
            f'sky launch -y -c {name} --cloud {generic_cloud} {file_path}',
            f'sky logs {name} 1 --status',  # Ensure job succeeded.
            f'aws s3 ls s3://{storage_name}/hello.txt --endpoint {endpoint_url} --profile=r2'
        ]

        test = Test(
            'cloudflare_storage_mounts',
            test_commands,
            f'sky down -y {name}; sky storage delete {storage_name}',
            timeout=20 * 60,  # 20 mins
        )
        run_one_test(test)


# ---------- CLI logs ----------
def test_cli_logs(generic_cloud: str):
    name = _get_cluster_name()
    timestamp = time.time()
    test = Test(
        'cli_logs',
        [
            f'sky launch -y -c {name} --cloud {generic_cloud} --num-nodes 2 "echo {timestamp} 1"',
            f'sky exec {name} "echo {timestamp} 2"',
            f'sky exec {name} "echo {timestamp} 3"',
            f'sky exec {name} "echo {timestamp} 4"',
            f'sky logs {name} 2 --status',
            f'sky logs {name} 3 4 --sync-down',
            f'sky logs {name} * --sync-down',
            f'sky logs {name} 1 | grep "{timestamp} 1"',
            f'sky logs {name} | grep "{timestamp} 4"',
        ],
        f'sky down -y {name}',
    )
    run_one_test(test)


# ---------- Job Queue. ----------
@pytest.mark.no_lambda_cloud  # Lambda Cloud does not have K80 gpus
def test_job_queue(generic_cloud: str):
    name = _get_cluster_name()
    test = Test(
        'job_queue',
        [
            f'sky launch -y -c {name} --cloud {generic_cloud} examples/job_queue/cluster.yaml',
            f'sky exec {name} -n {name}-1 -d examples/job_queue/job.yaml',
            f'sky exec {name} -n {name}-2 -d examples/job_queue/job.yaml',
            f'sky exec {name} -n {name}-3 -d examples/job_queue/job.yaml',
            f'sky queue {name} | grep {name}-1 | grep RUNNING',
            f'sky queue {name} | grep {name}-2 | grep RUNNING',
            f'sky queue {name} | grep {name}-3 | grep PENDING',
            f'sky cancel -y {name} 2',
            'sleep 5',
            f'sky queue {name} | grep {name}-3 | grep RUNNING',
            f'sky cancel -y {name} 3',
            f'sky exec {name} --gpus K80:0.2 "[[ \$SKYPILOT_NUM_GPUS_PER_NODE -eq 1 ]] || exit 1"',
            f'sky exec {name} --gpus K80:1 "[[ \$SKYPILOT_NUM_GPUS_PER_NODE -eq 1 ]] || exit 1"',
            f'sky logs {name} 4 --status',
            f'sky logs {name} 5 --status',
        ],
        f'sky down -y {name}',
    )
    run_one_test(test)


@pytest.mark.lambda_cloud
def test_lambda_job_queue():
    name = _get_cluster_name()
    test = Test(
        'lambda_job_queue',
        [
            f'sky launch -y -c {name} {LAMBDA_TYPE} examples/job_queue/cluster.yaml',
            f'sky exec {name} -n {name}-1 --gpus A10:0.5 -d examples/job_queue/job.yaml',
            f'sky exec {name} -n {name}-2 --gpus A10:0.5 -d examples/job_queue/job.yaml',
            f'sky exec {name} -n {name}-3 --gpus A10:0.5 -d examples/job_queue/job.yaml',
            f'sky queue {name} | grep {name}-1 | grep RUNNING',
            f'sky queue {name} | grep {name}-2 | grep RUNNING',
            f'sky queue {name} | grep {name}-3 | grep PENDING',
            f'sky cancel -y {name} 2',
            'sleep 5',
            f'sky queue {name} | grep {name}-3 | grep RUNNING',
            f'sky cancel -y {name} 3',
        ],
        f'sky down -y {name}',
    )
    run_one_test(test)


@pytest.mark.no_lambda_cloud  # Lambda Cloud does not have T4 gpus
def test_job_queue_multinode(generic_cloud: str):
    name = _get_cluster_name()
    test = Test(
        'job_queue_multinode',
        [
            f'sky launch -y -c {name} --cloud {generic_cloud} examples/job_queue/cluster_multinode.yaml',
            f'sky exec {name} -n {name}-1 -d examples/job_queue/job_multinode.yaml',
            f'sky exec {name} -n {name}-2 -d examples/job_queue/job_multinode.yaml',
            f'sky launch -c {name} -n {name}-3 --detach-setup -d examples/job_queue/job_multinode.yaml',
            f's=$(sky queue {name}) && echo "$s" && (echo "$s" | grep {name}-1 | grep RUNNING)',
            f's=$(sky queue {name}) && echo "$s" && (echo "$s" | grep {name}-2 | grep RUNNING)',
            f's=$(sky queue {name}) && echo "$s" && (echo "$s" | grep {name}-3 | grep SETTING_UP)',
            'sleep 90',
            f's=$(sky queue {name}) && echo "$s" && (echo "$s" | grep {name}-3 | grep PENDING)',
            f'sky cancel -y {name} 1',
            'sleep 5',
            f'sky queue {name} | grep {name}-3 | grep RUNNING',
            f'sky cancel -y {name} 1 2 3',
            f'sky launch -c {name} -n {name}-4 --detach-setup -d examples/job_queue/job_multinode.yaml',
            # Test the job status is correctly set to SETTING_UP, during the setup is running,
            # and the job can be cancelled during the setup.
            f's=$(sky queue {name}) && echo "$s" && (echo "$s" | grep {name}-4 | grep SETTING_UP)',
            f'sky cancel -y {name} 4',
            f's=$(sky queue {name}) && echo "$s" && (echo "$s" | grep {name}-4 | grep CANCELLED)',
            f'sky exec {name} --gpus T4:0.2 "[[ \$SKYPILOT_NUM_GPUS_PER_NODE -eq 1 ]] || exit 1"',
            f'sky exec {name} --gpus T4:0.2 --num-nodes 2 "[[ \$SKYPILOT_NUM_GPUS_PER_NODE -eq 1 ]] || exit 1"',
            f'sky exec {name} --gpus T4:1 --num-nodes 2 "[[ \$SKYPILOT_NUM_GPUS_PER_NODE -eq 1 ]] || exit 1"',
            f'sky logs {name} 5 --status',
            f'sky logs {name} 6 --status',
            f'sky logs {name} 7 --status',
        ],
        f'sky down -y {name}',
    )
    run_one_test(test)


@pytest.mark.no_lambda_cloud  # No Lambda Cloud VM has 8 CPUs
def test_large_job_queue(generic_cloud: str):
    name = _get_cluster_name()
    test = Test(
        'large_job_queue',
        [
            f'sky launch -y -c {name} --cloud {generic_cloud}',
            f'for i in `seq 1 75`; do sky exec {name} -d "echo $i; sleep 100000000"; done',
            f'sky cancel -y {name} 1 2 3 4 5 6 7 8 9 10 11 12 13 14 15 16',
            'sleep 20',
            # Each job takes 0.5 CPU and the default VM has 8 CPUs, so there should be 8 / 0.5 = 16 jobs running.
            # The first 16 jobs are canceled, so there should be 75 - 32 = 43 jobs PENDING.
            f'sky queue {name} | grep -v grep | grep PENDING | wc -l | grep 43',
        ],
        f'sky down -y {name}',
        timeout=20 * 60,
    )
    run_one_test(test)


# ---------- Submitting multiple tasks to the same cluster. ----------
@pytest.mark.no_lambda_cloud  # Lambda Cloud does not have K80 gpus
def test_multi_echo(generic_cloud: str):
    name = _get_cluster_name()
    test = Test(
        'multi_echo',
        [
            f'python examples/multi_echo.py {name} {generic_cloud}',
            'sleep 70',
        ] +
        # Ensure jobs succeeded.
        [f'sky logs {name} {i + 1} --status' for i in range(32)] +
        # Ensure monitor/autoscaler didn't crash on the 'assert not
        # unfulfilled' error.  If process not found, grep->ssh returns 1.
        [f'ssh {name} \'ps aux | grep "[/]"monitor.py\''],
        f'sky down -y {name}',
        timeout=20 * 60,
    )
    run_one_test(test)


# ---------- Task: 1 node training. ----------
@pytest.mark.no_lambda_cloud  # Lambda Cloud does not have V100 gpus
def test_huggingface(generic_cloud: str):
    name = _get_cluster_name()
    test = Test(
        'huggingface_glue_imdb_app',
        [
            f'sky launch -y -c {name} --cloud {generic_cloud} examples/huggingface_glue_imdb_app.yaml',
            f'sky logs {name} 1 --status',  # Ensure the job succeeded.
            f'sky exec {name} examples/huggingface_glue_imdb_app.yaml',
            f'sky logs {name} 2 --status',  # Ensure the job succeeded.
        ],
        f'sky down -y {name}',
    )
    run_one_test(test)


@pytest.mark.lambda_cloud
def test_lambda_huggingface(generic_cloud: str):
    name = _get_cluster_name()
    test = Test(
        'lambda_huggingface_glue_imdb_app',
        [
            f'sky launch -y -c {name} {LAMBDA_TYPE} examples/huggingface_glue_imdb_app.yaml',
            f'sky logs {name} 1 --status',  # Ensure the job succeeded.
            f'sky exec {name} {LAMBDA_TYPE} examples/huggingface_glue_imdb_app.yaml',
            f'sky logs {name} 2 --status',  # Ensure the job succeeded.
        ],
        f'sky down -y {name}',
    )
    run_one_test(test)


# ---------- TPU. ----------
@pytest.mark.gcp
def test_tpu():
    name = _get_cluster_name()
    test = Test(
        'tpu_app',
        [
            f'sky launch -y -c {name} examples/tpu/tpu_app.yaml',
            f'sky logs {name} 1',  # Ensure the job finished.
            f'sky logs {name} 1 --status',  # Ensure the job succeeded.
            f'sky launch -y -c {name} examples/tpu/tpu_app.yaml | grep "TPU .* already exists"',  # Ensure sky launch won't create another TPU.
        ],
        f'sky down -y {name}',
        timeout=30 * 60,  # can take >20 mins
    )
    run_one_test(test)


# ---------- TPU VM. ----------
@pytest.mark.gcp
def test_tpu_vm():
    name = _get_cluster_name()
    test = Test(
        'tpu_vm_app',
        [
            f'sky launch -y -c {name} examples/tpu/tpuvm_mnist.yaml',
            f'sky logs {name} 1',  # Ensure the job finished.
            f'sky logs {name} 1 --status',  # Ensure the job succeeded.
            f'sky stop -y {name}',
            f's=$(sky status {name} --refresh); echo "$s"; echo; echo; echo "$s"  | grep {name} | grep STOPPED',  # Ensure the cluster is STOPPED.
            # Use retry: guard against transient errors observed for
            # just-stopped TPU VMs (#962).
            f'sky start --retry-until-up -y {name}',
            f'sky exec {name} examples/tpu/tpuvm_mnist.yaml',
            f'sky logs {name} 2 --status',  # Ensure the job succeeded.
            f'sky stop -y {name}',
        ],
        f'sky down -y {name}',
        timeout=30 * 60,  # can take 30 mins
    )
    run_one_test(test)


# ---------- TPU VM Pod. ----------
@pytest.mark.gcp
def test_tpu_vm_pod():
    name = _get_cluster_name()
    test = Test(
        'tpu_pod',
        [
            f'sky launch -y -c {name} examples/tpu/tpuvm_mnist.yaml --gpus tpu-v2-32 --use-spot --zone europe-west4-a',
            f'sky logs {name} 1',  # Ensure the job finished.
            f'sky logs {name} 1 --status',  # Ensure the job succeeded.
        ],
        f'sky down -y {name}',
        timeout=30 * 60,  # can take 30 mins
    )
    run_one_test(test)


# ---------- Simple apps. ----------
def test_multi_hostname(generic_cloud: str):
    name = _get_cluster_name()
    test = Test(
        'multi_hostname',
        [
            f'sky launch -y -c {name} --cloud {generic_cloud} examples/multi_hostname.yaml',
            f'sky logs {name} 1 --status',  # Ensure the job succeeded.
            f'sky exec {name} examples/multi_hostname.yaml',
            f'sky logs {name} 2 --status',  # Ensure the job succeeded.
        ],
        f'sky down -y {name}',
    )
    run_one_test(test)


# ---------- Task: n=2 nodes with setups. ----------
@pytest.mark.no_lambda_cloud  # Lambda Cloud does not have V100 gpus
def test_distributed_tf(generic_cloud: str):
    name = _get_cluster_name()
    test = Test(
        'resnet_distributed_tf_app',
        [
            # NOTE: running it twice will hang (sometimes?) - an app-level bug.
            f'python examples/resnet_distributed_tf_app.py {name} {generic_cloud}',
            f'sky logs {name} 1 --status',  # Ensure the job succeeded.
        ],
        f'sky down -y {name}',
        timeout=25 * 60,  # 25 mins (it takes around ~19 mins)
    )
    run_one_test(test)


# ---------- Testing GCP start and stop instances ----------
@pytest.mark.gcp
def test_gcp_start_stop():
    name = _get_cluster_name()
    test = Test(
        'gcp-start-stop',
        [
            f'sky launch -y -c {name} examples/gcp_start_stop.yaml',
            f'sky logs {name} 1 --status',  # Ensure the job succeeded.
            f'sky exec {name} examples/gcp_start_stop.yaml',
            f'sky logs {name} 2 --status',  # Ensure the job succeeded.
            f'sky exec {name} "prlimit -n --pid=\$(pgrep -f \'raylet/raylet --raylet_socket_name\') | grep \'"\'1048576 1048576\'"\'"',  # Ensure the raylet process has the correct file descriptor limit.
            f'sky logs {name} 3 --status',  # Ensure the job succeeded.
            f'sky stop -y {name}',
            f'sleep 20',
            f'sky start -y {name}',
            f'sky exec {name} examples/gcp_start_stop.yaml',
            f'sky logs {name} 4 --status',  # Ensure the job succeeded.
        ],
        f'sky down -y {name}',
    )
    run_one_test(test)


# ---------- Testing Azure start and stop instances ----------
@pytest.mark.azure
def test_azure_start_stop():
    name = _get_cluster_name()
    test = Test(
        'azure-start-stop',
        [
            f'sky launch -y -c {name} examples/azure_start_stop.yaml',
            f'sky exec {name} examples/azure_start_stop.yaml',
            f'sky logs {name} 1 --status',  # Ensure the job succeeded.
            f'sky exec {name} "prlimit -n --pid=\$(pgrep -f \'raylet/raylet --raylet_socket_name\') | grep \'"\'1048576 1048576\'"\'"',  # Ensure the raylet process has the correct file descriptor limit.
            f'sky logs {name} 2 --status',  # Ensure the job succeeded.
            f'sky stop -y {name}',
            f'sky start -y {name}',
            f'sky exec {name} examples/azure_start_stop.yaml',
            f'sky logs {name} 3 --status',  # Ensure the job succeeded.
        ],
        f'sky down -y {name}',
        timeout=30 * 60,  # 30 mins
    )
    run_one_test(test)


# ---------- Testing Autostopping ----------
@pytest.mark.no_lambda_cloud  # Lambda Cloud does not support stopping instances
def test_autostop(generic_cloud: str):
    name = _get_cluster_name()
    test = Test(
        'autostop',
        [
            f'sky launch -y -d -c {name} --num-nodes 2 --cloud {generic_cloud} tests/test_yamls/minimal.yaml',
            f'sky autostop -y {name} -i 1',

            # Ensure autostop is set.
            f'sky status | grep {name} | grep "1m"',

            # Ensure the cluster is not stopped early.
            'sleep 45',
            f's=$(sky status {name} --refresh); echo "$s"; echo; echo; echo "$s"  | grep {name} | grep UP',

            # Ensure the cluster is STOPPED.
            'sleep 250',
            f's=$(sky status {name} --refresh); echo "$s"; echo; echo; echo "$s"  | grep {name} | grep STOPPED',

            # Ensure the cluster is UP and the autostop setting is reset ('-').
            f'sky start -y {name}',
            f'sky status | grep {name} | grep -E "UP\s+-"',

            # Ensure the job succeeded.
            f'sky exec {name} tests/test_yamls/minimal.yaml',
            f'sky logs {name} 2 --status',

            # Test restarting the idleness timer via cancel + reset:
            f'sky autostop -y {name} -i 1',  # Idleness starts counting.
            'sleep 45',  # Almost reached the threshold.
            f'sky autostop -y {name} --cancel',
            f'sky autostop -y {name} -i 1',  # Should restart the timer.
            'sleep 45',
            f's=$(sky status {name} --refresh); echo "$s"; echo; echo; echo "$s" | grep {name} | grep UP',
            'sleep 250',
            f's=$(sky status {name} --refresh); echo "$s"; echo; echo; echo "$s"  | grep {name} | grep STOPPED',

            # Test restarting the idleness timer via exec:
            f'sky start -y {name}',
            f'sky status | grep {name} | grep -E "UP\s+-"',
            f'sky autostop -y {name} -i 1',  # Idleness starts counting.
            'sleep 45',  # Almost reached the threshold.
            f'sky exec {name} echo hi',  # Should restart the timer.
            'sleep 45',
            f's=$(sky status {name} --refresh); echo "$s"; echo; echo; echo "$s"  | grep {name} | grep UP',
            'sleep 250',
            f's=$(sky status {name} --refresh); echo "$s"; echo; echo; echo "$s"  | grep {name} | grep STOPPED',
        ],
        f'sky down -y {name}',
        timeout=20 * 60,
    )
    run_one_test(test)


# ---------- Testing Autodowning ----------
def test_autodown(generic_cloud: str):
    name = _get_cluster_name()
    test = Test(
        'autodown',
        [
            f'sky launch -y -d -c {name} --num-nodes 2 --cloud {generic_cloud} tests/test_yamls/minimal.yaml',
            f'sky autostop -y {name} --down -i 1',
            # Ensure autostop is set.
            f'sky status | grep {name} | grep "1m (down)"',
            # Ensure the cluster is not terminated early.
            'sleep 45',
            f's=$(sky status {name} --refresh); echo "$s"; echo; echo; echo "$s"  | grep {name} | grep UP',
            # Ensure the cluster is terminated.
            'sleep 200',
            f's=$(SKYPILOT_DEBUG=0 sky status {name} --refresh) && echo "$s" && {{ echo "$s" | grep {name} | grep "Autodowned cluster\|terminated on the cloud"; }} || {{ echo "$s" | grep {name} && exit 1 || exit 0; }}',
            f'sky launch -y -d -c {name} --cloud {generic_cloud} --num-nodes 2 --down tests/test_yamls/minimal.yaml',
            f'sky status | grep {name} | grep UP',  # Ensure the cluster is UP.
            f'sky exec {name} --cloud {generic_cloud} tests/test_yamls/minimal.yaml',
            f'sky status | grep {name} | grep "1m (down)"',
            'sleep 240',
            # Ensure the cluster is terminated.
            f's=$(SKYPILOT_DEBUG=0 sky status {name} --refresh) && echo "$s" && {{ echo "$s" | grep {name} | grep "Autodowned cluster\|terminated on the cloud"; }} || {{ echo "$s" | grep {name} && exit 1 || exit 0; }}',
            f'sky launch -y -d -c {name} --cloud {generic_cloud} --num-nodes 2 --down tests/test_yamls/minimal.yaml',
            f'sky autostop -y {name} --cancel',
            'sleep 240',
            # Ensure the cluster is still UP.
            f's=$(SKYPILOT_DEBUG=0 sky status {name} --refresh) && echo "$s" && echo "$s" | grep {name} | grep UP',
        ],
        f'sky down -y {name}',
        timeout=20 * 60,
    )
    run_one_test(test)


def _get_cancel_task_with_cloud(name, cloud, timeout=15 * 60):
    test = Test(
        f'{cloud}-cancel-task',
        [
            f'sky launch -c {name} examples/resnet_app.yaml --cloud {cloud} -y -d',
            # Wait the GPU process to start.
            'sleep 60',
            f'sky exec {name} "nvidia-smi | grep python"',
            f'sky logs {name} 2 --status',  # Ensure the job succeeded.
            f'sky cancel -y {name} 1',
            'sleep 60',
            # check if the python job is gone.
            f'sky exec {name} "! nvidia-smi | grep python"',
            f'sky logs {name} 3 --status',  # Ensure the job succeeded.
        ],
        f'sky down -y {name}',
        timeout=timeout,
    )
    return test


# ---------- Testing `sky cancel` ----------
@pytest.mark.aws
def test_cancel_aws():
    name = _get_cluster_name()
    test = _get_cancel_task_with_cloud(name, 'aws')
    run_one_test(test)


@pytest.mark.gcp
def test_cancel_gcp():
    name = _get_cluster_name()
    test = _get_cancel_task_with_cloud(name, 'gcp')
    run_one_test(test)


@pytest.mark.azure
def test_cancel_azure():
    name = _get_cluster_name()
    test = _get_cancel_task_with_cloud(name, 'azure', timeout=30 * 60)
    run_one_test(test)


@pytest.mark.no_lambda_cloud  # Lambda Cloud does not have V100 gpus
def test_cancel_pytorch(generic_cloud: str):
    name = _get_cluster_name()
    test = Test(
        'cancel-pytorch',
        [
            f'sky launch -c {name} --cloud {generic_cloud} examples/resnet_distributed_torch.yaml -y -d',
            # Wait the GPU process to start.
            'sleep 90',
            f'sky exec {name} "nvidia-smi | grep python"',
            f'sky logs {name} 2 --status',  # Ensure the job succeeded.
            f'sky cancel -y {name} 1',
            'sleep 60',
            f'sky exec {name} "(nvidia-smi | grep \'No running process\') || '
            # Ensure Xorg is the only process running.
            '[ \$(nvidia-smi | grep -A 10 Processes | grep -A 10 === | grep -v Xorg) -eq 2 ]"',
            f'sky logs {name} 3 --status',  # Ensure the job succeeded.
        ],
        f'sky down -y {name}',
    )
    run_one_test(test)


# ---------- Testing use-spot option ----------
@pytest.mark.no_lambda_cloud  # Lambda Cloud does not support spot instances
def test_use_spot(generic_cloud: str):
    """Test use-spot and sky exec."""
    name = _get_cluster_name()
    test = Test(
        'use-spot',
        [
            f'sky launch -c {name} --cloud {generic_cloud} tests/test_yamls/minimal.yaml --use-spot -y',
            f'sky logs {name} 1 --status',
            f'sky exec {name} echo hi',
            f'sky logs {name} 2 --status',
        ],
        f'sky down -y {name}',
    )
    run_one_test(test)


# ---------- Testing managed spot ----------
@pytest.mark.no_lambda_cloud  # Lambda Cloud does not support spot instances
@pytest.mark.managed_spot
def test_spot(generic_cloud: str):
    """Test the spot yaml."""
    name = _get_cluster_name()
    test = Test(
        'managed-spot',
        [
            f'sky spot launch -n {name}-1 --cloud {generic_cloud} examples/managed_spot.yaml -y -d',
            f'sky spot launch -n {name}-2 --cloud {generic_cloud} examples/managed_spot.yaml -y -d',
            'sleep 5',
            f'{_SPOT_QUEUE_WAIT}| grep {name}-1 | head -n1 | grep "STARTING\|RUNNING"',
            f'{_SPOT_QUEUE_WAIT}| grep {name}-2 | head -n1 | grep "STARTING\|RUNNING"',
            _SPOT_CANCEL_WAIT.format(job_name=f'{name}-1'),
            'sleep 5',
            f'{_SPOT_QUEUE_WAIT}| grep {name}-1 | head -n1 | grep "CANCELLING\|CANCELLED"',
            'sleep 120',
            f'{_SPOT_QUEUE_WAIT}| grep {name}-1 | head -n1 | grep CANCELLED',
            f'{_SPOT_QUEUE_WAIT}| grep {name}-2 | head -n1 | grep "RUNNING\|SUCCEEDED"',
        ],
        # TODO(zhwu): Change to _SPOT_CANCEL_WAIT.format(job_name=f'{name}-1 -n {name}-2') when
        # canceling multiple job names is supported.
        (_SPOT_CANCEL_WAIT.format(job_name=f'{name}-1') + '; ' +
         _SPOT_CANCEL_WAIT.format(job_name=f'{name}-2')),
        # Increase timeout since sky spot queue -r can be blocked by other spot tests.
        timeout=20 * 60,
    )
    run_one_test(test)


@pytest.mark.no_lambda_cloud  # Lambda Cloud does not support spot instances
@pytest.mark.managed_spot
def test_spot_failed_setup(generic_cloud: str):
    """Test managed spot job with failed setup."""
    name = _get_cluster_name()
    test = Test(
        'spot-failed-setup',
        [
            f'sky spot launch -n {name} --cloud {generic_cloud} -y -d tests/test_yamls/failed_setup.yaml',
            'sleep 300',
            # Make sure the job failed quickly.
            f'{_SPOT_QUEUE_WAIT} | grep {name} | head -n1 | grep "FAILED_SETUP"',
        ],
        _SPOT_CANCEL_WAIT.format(job_name=name),
        # Increase timeout since sky spot queue -r can be blocked by other spot tests.
        timeout=20 * 60,
    )
    run_one_test(test)


# ---------- Testing managed spot recovery ----------
@pytest.mark.aws
@pytest.mark.managed_spot
def test_spot_recovery_aws():
    """Test managed spot recovery."""
    name = _get_cluster_name()
    region = 'us-west-2'
    test = Test(
        'spot_recovery_aws',
        [
            f'sky spot launch --cloud aws --region {region} -n {name} "echo SKYPILOT_JOB_ID: \$SKYPILOT_JOB_ID; sleep 1800"  -y -d',
            'sleep 360',
            f'{_SPOT_QUEUE_WAIT}| grep {name} | head -n1 | grep "RUNNING"',
            f'RUN_ID=$(sky spot logs -n {name} --no-follow | grep SKYPILOT_JOB_ID | cut -d: -f2); echo "$RUN_ID" | tee /tmp/{name}-run-id',
            # Terminate the cluster manually.
            (f'aws ec2 terminate-instances --region {region} --instance-ids $('
             f'aws ec2 describe-instances --region {region} '
             f'--filters Name=tag:ray-cluster-name,Values={name}* '
             f'--query Reservations[].Instances[].InstanceId '
             '--output text)'),
            'sleep 100',
            f'{_SPOT_QUEUE_WAIT}| grep {name} | head -n1 | grep "RECOVERING"',
            'sleep 200',
            f'{_SPOT_QUEUE_WAIT}| grep {name} | head -n1 | grep "RUNNING"',
            f'RUN_ID=$(cat /tmp/{name}-run-id); echo $RUN_ID; sky spot logs -n {name} --no-follow | grep SKYPILOT_JOB_ID | grep "$RUN_ID"',
        ],
        _SPOT_CANCEL_WAIT.format(job_name=name),
        timeout=25 * 60,
    )
    run_one_test(test)


@pytest.mark.gcp
@pytest.mark.managed_spot
def test_spot_recovery_gcp():
    """Test managed spot recovery."""
    name = _get_cluster_name()
    zone = 'us-east4-b'
    query_cmd = (f'gcloud compute instances list --filter='
                 f'"(labels.ray-cluster-name:{name})" '
                 f'--zones={zone} --format="value(name)"')
    terminate_cmd = (f'gcloud compute instances delete --zone={zone}'
                     f' --quiet $({query_cmd})')
    test = Test(
        'spot_recovery_gcp',
        [
            f'sky spot launch --cloud gcp --zone {zone} -n {name} "echo SKYPILOT_JOB_ID: \$SKYPILOT_JOB_ID; sleep 1800"  -y -d',
            'sleep 360',
            f'{_SPOT_QUEUE_WAIT}| grep {name} | head -n1 | grep "RUNNING"',
            f'RUN_ID=$(sky spot logs -n {name} --no-follow | grep SKYPILOT_JOB_ID | cut -d: -f2); echo "$RUN_ID" | tee /tmp/{name}-run-id',
            # Terminate the cluster manually.
            terminate_cmd,
            'sleep 100',
            f'{_SPOT_QUEUE_WAIT}| grep {name} | head -n1 | grep "RECOVERING"',
            'sleep 200',
            f'{_SPOT_QUEUE_WAIT}| grep {name} | head -n1 | grep "RUNNING"',
            f'RUN_ID=$(cat /tmp/{name}-run-id); echo $RUN_ID; sky spot logs -n {name} --no-follow | grep SKYPILOT_JOB_ID | grep "$RUN_ID"',
        ],
        _SPOT_CANCEL_WAIT.format(job_name=name),
        timeout=25 * 60,
    )
    run_one_test(test)


@pytest.mark.no_lambda_cloud  # Lambda Cloud does not support spot instances
@pytest.mark.managed_spot
def test_spot_recovery_default_resources(generic_cloud: str):
    """Test managed spot recovery for default resources."""
    name = _get_cluster_name()
    test = Test(
        'managed-spot-recovery-default-resources',
        [
            f'sky spot launch -n {name} --cloud {generic_cloud} "sleep 30 && sudo shutdown now && sleep 1000" -y -d',
            'sleep 360',
            f'{_SPOT_QUEUE_WAIT}| grep {name} | head -n1 | grep "RUNNING\|RECOVERING"',
        ],
        _SPOT_CANCEL_WAIT.format(job_name=name),
        timeout=25 * 60,
    )
    run_one_test(test)


@pytest.mark.aws
@pytest.mark.managed_spot
def test_spot_recovery_multi_node_aws():
    """Test managed spot recovery."""
    name = _get_cluster_name()
    region = 'us-west-2'
    test = Test(
        'spot_recovery_multi_node_aws',
        [
            f'sky spot launch --cloud aws --region {region} -n {name} --num-nodes 2 "echo SKYPILOT_JOB_ID: \$SKYPILOT_JOB_ID; sleep 1800"  -y -d',
            'sleep 450',
            f'{_SPOT_QUEUE_WAIT}| grep {name} | head -n1 | grep "RUNNING"',
            f'RUN_ID=$(sky spot logs -n {name} --no-follow | grep SKYPILOT_JOB_ID | cut -d: -f2); echo "$RUN_ID" | tee /tmp/{name}-run-id',
            # Terminate the worker manually.
            (f'aws ec2 terminate-instances --region {region} --instance-ids $('
             f'aws ec2 describe-instances --region {region} '
             f'--filters Name=tag:ray-cluster-name,Values={name}* '
             'Name=tag:ray-node-type,Values=worker '
             f'--query Reservations[].Instances[].InstanceId '
             '--output text)'),
            'sleep 50',
            f'{_SPOT_QUEUE_WAIT}| grep {name} | head -n1 | grep "RECOVERING"',
            'sleep 560',
            f'{_SPOT_QUEUE_WAIT}| grep {name} | head -n1 | grep "RUNNING"',
            f'RUN_ID=$(cat /tmp/{name}-run-id); echo $RUN_ID; sky spot logs -n {name} --no-follow | grep SKYPILOT_JOB_ID | cut -d: -f2 | grep "$RUN_ID"',
        ],
        _SPOT_CANCEL_WAIT.format(job_name=name),
        timeout=25 * 60,
    )
    run_one_test(test)


@pytest.mark.gcp
@pytest.mark.managed_spot
def test_spot_recovery_multi_node_gcp():
    """Test managed spot recovery."""
    name = _get_cluster_name()
    zone = 'us-west2-a'
    # Use ':' to match as the cluster name will contain the suffix with job id
    query_cmd = (
        f'gcloud compute instances list --filter='
        f'"(labels.ray-cluster-name:{name} AND labels.ray-node-type=worker)" '
        f'--zones={zone} --format="value(name)"')
    terminate_cmd = (f'gcloud compute instances delete --zone={zone}'
                     f' --quiet $({query_cmd})')
    test = Test(
        'spot_recovery_multi_node_gcp',
        [
            f'sky spot launch --cloud gcp --zone {zone} -n {name} --num-nodes 2 "echo SKYPILOT_JOB_ID: \$SKYPILOT_JOB_ID; sleep 1800"  -y -d',
            'sleep 400',
            f'{_SPOT_QUEUE_WAIT}| grep {name} | head -n1 | grep "RUNNING"',
            f'RUN_ID=$(sky spot logs -n {name} --no-follow | grep SKYPILOT_JOB_ID | cut -d: -f2); echo "$RUN_ID" | tee /tmp/{name}-run-id',
            # Terminate the worker manually.
            terminate_cmd,
            'sleep 50',
            f'{_SPOT_QUEUE_WAIT}| grep {name} | head -n1 | grep "RECOVERING"',
            'sleep 420',
            f'{_SPOT_QUEUE_WAIT}| grep {name} | head -n1 | grep "RUNNING"',
            f'RUN_ID=$(cat /tmp/{name}-run-id); echo $RUN_ID; sky spot logs -n {name} --no-follow | grep SKYPILOT_JOB_ID | cut -d: -f2 | grep "$RUN_ID"',
        ],
        _SPOT_CANCEL_WAIT.format(job_name=name),
        timeout=25 * 60,
    )
    run_one_test(test)


@pytest.mark.aws
@pytest.mark.managed_spot
def test_spot_cancellation_aws():
    name = _get_cluster_name()
    region = 'us-east-2'
    test = Test(
        'spot_cancellation_aws',
        [
            # Test cancellation during spot cluster being launched.
            f'sky spot launch --cloud aws --region {region} -n {name} "sleep 1000"  -y -d',
            'sleep 60',
            f'{_SPOT_QUEUE_WAIT}| grep {name} | head -n1 | grep "STARTING"',
            _SPOT_CANCEL_WAIT.format(job_name=name),
            'sleep 5',
            f'{_SPOT_QUEUE_WAIT}| grep {name} | head -n1 | grep "CANCELLING\|CANCELLED"',
            'sleep 120',
            f'{_SPOT_QUEUE_WAIT}| grep {name} | head -n1 | grep "CANCELLED"',
            (f's=$(aws ec2 describe-instances --region {region} '
             f'--filters Name=tag:ray-cluster-name,Values={name}-* '
             f'--query Reservations[].Instances[].State[].Name '
             '--output text) && echo "$s" && echo; [[ -z "$s" ]] || [[ "$s" = "terminated" ]] || [[ "$s" = "shutting-down" ]]'
            ),
            # Test cancelling the spot cluster during spot job being setup.
            f'sky spot launch --cloud aws --region {region} -n {name}-2 tests/test_yamls/test_long_setup.yaml  -y -d',
            'sleep 300',
            _SPOT_CANCEL_WAIT.format(job_name=f'{name}-2'),
            'sleep 5',
            f'{_SPOT_QUEUE_WAIT}| grep {name}-2 | head -n1 | grep "CANCELLING\|CANCELLED"',
            'sleep 120',
            f'{_SPOT_QUEUE_WAIT}| grep {name}-2 | head -n1 | grep "CANCELLED"',
            (f's=$(aws ec2 describe-instances --region {region} '
             f'--filters Name=tag:ray-cluster-name,Values={name}-2-* '
             f'--query Reservations[].Instances[].State[].Name '
             '--output text) && echo "$s" && echo; [[ -z "$s" ]] || [[ "$s" = "terminated" ]] || [[ "$s" = "shutting-down" ]]'
            ),
            # Test cancellation during spot job is recovering.
            f'sky spot launch --cloud aws --region {region} -n {name}-3 "sleep 1000"  -y -d',
            'sleep 300',
            f'{_SPOT_QUEUE_WAIT}| grep {name}-3 | head -n1 | grep "RUNNING"',
            # Terminate the cluster manually.
            (f'aws ec2 terminate-instances --region {region} --instance-ids $('
             f'aws ec2 describe-instances --region {region} '
             f'--filters Name=tag:ray-cluster-name,Values={name}-3-* '
             f'--query Reservations[].Instances[].InstanceId '
             '--output text)'),
            'sleep 100',
            f'{_SPOT_QUEUE_WAIT}| grep {name}-3 | head -n1 | grep "RECOVERING"',
            _SPOT_CANCEL_WAIT.format(job_name=f'{name}-3'),
            'sleep 5',
            f'{_SPOT_QUEUE_WAIT}| grep {name}-3 | head -n1 | grep "CANCELLING\|CANCELLED"',
            'sleep 120',
            f'{_SPOT_QUEUE_WAIT}| grep {name}-3 | head -n1 | grep "CANCELLED"',
            # The cluster should be terminated (shutting-down) after cancellation. We don't use the `=` operator here because
            # there can be multiple VM with the same name due to the recovery.
            (f's=$(aws ec2 describe-instances --region {region} '
             f'--filters Name=tag:ray-cluster-name,Values={name}-3-* '
             f'--query Reservations[].Instances[].State[].Name '
             '--output text) && echo "$s" && echo; [[ -z "$s" ]] || echo "$s" | grep -v -E "pending|running|stopped|stopping"'
            ),
        ],
        timeout=25 * 60)
    run_one_test(test)


@pytest.mark.gcp
@pytest.mark.managed_spot
def test_spot_cancellation_gcp():
    name = _get_cluster_name()
    zone = 'us-west3-b'
    query_state_cmd = ('gcloud compute instances list '
                       f'--filter="(labels.ray-cluster-name:{name})" '
                       '--format="value(status)"')
    query_cmd = (f'gcloud compute instances list --filter='
                 f'"(labels.ray-cluster-name:{name})" '
                 f'--zones={zone} --format="value(name)"')
    terminate_cmd = (f'gcloud compute instances delete --zone={zone}'
                     f' --quiet $({query_cmd})')
    test = Test(
        'spot_cancellation_gcp',
        [
            # Test cancellation during spot cluster being launched.
            f'sky spot launch --cloud gcp --zone {zone} -n {name} "sleep 1000"  -y -d',
            'sleep 60',
            f'{_SPOT_QUEUE_WAIT}| grep {name} | head -n1 | grep "STARTING"',
            _SPOT_CANCEL_WAIT.format(job_name=name),
            'sleep 5',
            f'{_SPOT_QUEUE_WAIT}| grep {name} | head -n1 | grep "CANCELLING\|CANCELLED"',
            'sleep 120',
            f'{_SPOT_QUEUE_WAIT}| grep {name} | head -n1 | grep "CANCELLED"',
            # Test cancelling the spot cluster during spot job being setup.
            f'sky spot launch --cloud gcp --zone {zone} -n {name}-2 tests/test_yamls/test_long_setup.yaml  -y -d',
            'sleep 300',
            _SPOT_CANCEL_WAIT.format(job_name=f'{name}-2'),
            'sleep 5',
            f'{_SPOT_QUEUE_WAIT}| grep {name}-2 | head -n1 | grep "CANCELLING\|CANCELLED"',
            'sleep 120',
            f'{_SPOT_QUEUE_WAIT}| grep {name}-2 | head -n1 | grep "CANCELLED"',
            # Test cancellation during spot job is recovering.
            f'sky spot launch --cloud gcp --zone {zone} -n {name}-3 "sleep 1000"  -y -d',
            'sleep 300',
            f'{_SPOT_QUEUE_WAIT}| grep {name}-3 | head -n1 | grep "RUNNING"',
            # Terminate the cluster manually.
            terminate_cmd,
            'sleep 100',
            f'{_SPOT_QUEUE_WAIT}| grep {name}-3 | head -n1 | grep "RECOVERING"',
            _SPOT_CANCEL_WAIT.format(job_name=f'{name}-3'),
            'sleep 5',
            f'{_SPOT_QUEUE_WAIT}| grep {name}-3 | head -n1 | grep "CANCELLING\|CANCELLED"',
            'sleep 120',
            f'{_SPOT_QUEUE_WAIT}| grep {name}-3 | head -n1 | grep "CANCELLED"',
            # The cluster should be terminated (STOPPING) after cancellation. We don't use the `=` operator here because
            # there can be multiple VM with the same name due to the recovery.
            (f's=$({query_state_cmd}) && echo "$s" && echo; [[ -z "$s" ]] || echo "$s" | grep -v -E "PROVISIONING|STAGING|RUNNING|REPAIRING|TERMINATED|SUSPENDING|SUSPENDED|SUSPENDED"'
            ),
        ],
        timeout=25 * 60)
    run_one_test(test)


# ---------- Testing storage for managed spot ----------
@pytest.mark.no_lambda_cloud  # Lambda Cloud does not support spot instances
@pytest.mark.managed_spot
def test_spot_storage(generic_cloud: str):
    """Test storage with managed spot"""
    name = _get_cluster_name()
    yaml_str = pathlib.Path(
        'examples/managed_spot_with_storage.yaml').read_text()
    storage_name = f'sky-test-{int(time.time())}'
    yaml_str = yaml_str.replace('sky-workdir-zhwu', storage_name)
    with tempfile.NamedTemporaryFile(suffix='.yaml', mode='w') as f:
        f.write(yaml_str)
        f.flush()
        file_path = f.name
        test = Test(
            'spot_storage',
            [
                *storage_setup_commands,
                f'sky spot launch -n {name} --cloud {generic_cloud} {file_path} -y',
                'sleep 60',  # Wait the spot queue to be updated
                f'{_SPOT_QUEUE_WAIT}| grep {name} | grep SUCCEEDED',
                f'[ $(aws s3api list-buckets --query "Buckets[?contains(Name, \'{storage_name}\')].Name" --output text | wc -l) -eq 0 ]'
            ],
            _SPOT_CANCEL_WAIT.format(job_name=name),
            # Increase timeout since sky spot queue -r can be blocked by other spot tests.
            timeout=20 * 60,
        )
        run_one_test(test)


# ---------- Testing spot TPU ----------
@pytest.mark.gcp
@pytest.mark.managed_spot
def test_spot_tpu():
    """Test managed spot on TPU."""
    name = _get_cluster_name()
    test = Test(
        'test-spot-tpu',
        [
            f'sky spot launch -n {name} examples/tpu/tpuvm_mnist.yaml -y -d',
            'sleep 5',
            f'{_SPOT_QUEUE_WAIT}| grep {name} | head -n1 | grep STARTING',
            'sleep 600',  # TPU takes a while to launch
            f'{_SPOT_QUEUE_WAIT}| grep {name} | head -n1 | grep "RUNNING\|SUCCEEDED"',
        ],
        _SPOT_CANCEL_WAIT.format(job_name=name),
        # Increase timeout since sky spot queue -r can be blocked by other spot tests.
        timeout=20 * 60,
    )
    run_one_test(test)


# ---------- Testing env for spot ----------
@pytest.mark.no_lambda_cloud  # Lambda Cloud does not support spot instances
@pytest.mark.managed_spot
def test_spot_inline_env(generic_cloud: str):
    """Test spot env"""
    name = _get_cluster_name()
    test = Test(
        'test-spot-inline-env',
        [
            f'sky spot launch -n {name} -y --cloud {generic_cloud} --env TEST_ENV="hello world" -- "([[ ! -z \\"\$TEST_ENV\\" ]] && [[ ! -z \\"\$SKYPILOT_NODE_IPS\\" ]] && [[ ! -z \\"\$SKYPILOT_NODE_RANK\\" ]]) || exit 1"',
            'sleep 20',
            f'{_SPOT_QUEUE_WAIT} | grep {name} | grep SUCCEEDED',
        ],
        _SPOT_CANCEL_WAIT.format(job_name=name),
        # Increase timeout since sky spot queue -r can be blocked by other spot tests.
        timeout=20 * 60,
    )
    run_one_test(test)


# ---------- Testing env ----------
def test_inline_env(generic_cloud: str):
    """Test env"""
    name = _get_cluster_name()
    test = Test(
        'test-inline-env',
        [
            f'sky launch -c {name} -y --cloud {generic_cloud} --env TEST_ENV="hello world" -- "([[ ! -z \\"\$TEST_ENV\\" ]] && [[ ! -z \\"\$SKYPILOT_NODE_IPS\\" ]] && [[ ! -z \\"\$SKYPILOT_NODE_RANK\\" ]]) || exit 1"',
            f'sky logs {name} 1 --status',
            f'sky exec {name} --env TEST_ENV2="success" "([[ ! -z \\"\$TEST_ENV2\\" ]] && [[ ! -z \\"\$SKYPILOT_NODE_IPS\\" ]] && [[ ! -z \\"\$SKYPILOT_NODE_RANK\\" ]]) || exit 1"',
            f'sky logs {name} 2 --status',
        ],
        f'sky down -y {name}',
    )
    run_one_test(test)


# ---------- Testing custom image ----------
@pytest.mark.aws
def test_custom_image():
    """Test custom image"""
    name = _get_cluster_name()
    test = Test(
        'test-custom-image',
        [
            f'sky launch -c {name} --retry-until-up -y examples/custom_image.yaml',
            f'sky logs {name} 1 --status',
        ],
        f'sky down -y {name}',
        timeout=30 * 60,
    )
    run_one_test(test)


@pytest.mark.slow
def test_azure_start_stop_two_nodes():
    name = _get_cluster_name()
    test = Test(
        'azure-start-stop-two-nodes',
        [
            f'sky launch --num-nodes=2 -y -c {name} examples/azure_start_stop.yaml',
            f'sky exec --num-nodes=2 {name} examples/azure_start_stop.yaml',
            f'sky logs {name} 1 --status',  # Ensure the job succeeded.
            f'sky stop -y {name}',
            f'sky start -y {name}',
            f'sky exec --num-nodes=2 {name} examples/azure_start_stop.yaml',
            f'sky logs {name} 2 --status',  # Ensure the job succeeded.
        ],
        f'sky down -y {name}',
        timeout=30 * 60,  # 30 mins  (it takes around ~23 mins)
    )
    run_one_test(test)


# ------- Testing the core API --------
# Most of the core APIs have been tested in the CLI tests.
# These tests are for testing the return value of the APIs not fully used in CLI.
def test_core_api():
    name = _get_cluster_name()
    sky.launch
    # TODO(zhwu): Add a test for core api.


# ---------- Testing Storage ----------
class TestStorageWithCredentials:
    """Storage tests which require credentials and network connection"""

    @pytest.fixture
    def tmp_source(self, tmp_path):
        # Creates a temporary directory with a file in it
        tmp_dir = tmp_path / 'tmp-source'
        tmp_dir.mkdir()
        tmp_file = tmp_dir / 'tmp-file'
        tmp_file.write_text('test')
        circle_link = tmp_dir / 'circle-link'
        circle_link.symlink_to(tmp_dir, target_is_directory=True)
        yield str(tmp_dir)

    @pytest.fixture
    def tmp_bucket_name(self):
        # Creates a temporary bucket name
        # time.time() returns varying precision on different systems, so we
        # replace the decimal point and use whatever precision we can get.
        timestamp = str(time.time()).replace('.', '')
        yield f'sky-test-{timestamp}'

    @staticmethod
    def yield_storage_object(
            name: Optional[str] = None,
            source: Optional[storage_lib.Path] = None,
            stores: Optional[Dict[storage_lib.StoreType,
                                  storage_lib.AbstractStore]] = None,
            persistent: Optional[bool] = True,
            mode: storage_lib.StorageMode = storage_lib.StorageMode.MOUNT):
        # Creates a temporary storage object. Stores must be added in the test.
        storage_obj = storage_lib.Storage(name=name,
                                          source=source,
                                          stores=stores,
                                          persistent=persistent,
                                          mode=mode)
        yield storage_obj
        handle = global_user_state.get_handle_from_storage_name(
            storage_obj.name)
        if handle:
            # If handle exists, delete manually
            # TODO(romilb): This is potentially risky - if the delete method has
            #   bugs, this can cause resource leaks. Ideally we should manually
            #   eject storage from global_user_state and delete the bucket using
            #   boto3 directly.
            storage_obj.delete()

    @pytest.fixture
    def tmp_scratch_storage_obj(self, tmp_bucket_name):
        # Creates a storage object with no source to create a scratch storage.
        # Stores must be added in the test.
        yield from self.yield_storage_object(name=tmp_bucket_name)

    @pytest.fixture
    def tmp_local_storage_obj(self, tmp_bucket_name, tmp_source):
        # Creates a temporary storage object. Stores must be added in the test.
        yield from self.yield_storage_object(name=tmp_bucket_name,
                                             source=tmp_source)

    @pytest.fixture
    def tmp_local_list_storage_obj(self, tmp_bucket_name, tmp_source):
        # Creates a temp storage object which uses a list of paths as source.
        # Stores must be added in the test. After upload, the bucket should
        # have two files - /tmp-file and /tmp-source/tmp-file
        list_source = [tmp_source, tmp_source + '/tmp-file']
        yield from self.yield_storage_object(name=tmp_bucket_name,
                                             source=list_source)

    @pytest.fixture
    def tmp_copy_mnt_existing_storage_obj(self, tmp_scratch_storage_obj):
        # Creates a copy mount storage which reuses an existing storage object.
        tmp_scratch_storage_obj.add_store(storage_lib.StoreType.S3)
        storage_name = tmp_scratch_storage_obj.name

        # Try to initialize another storage with the storage object created
        # above, but now in COPY mode. This should succeed.
        yield from self.yield_storage_object(name=storage_name,
                                             mode=storage_lib.StorageMode.COPY)

    @pytest.fixture
    def tmp_awscli_bucket(self, tmp_bucket_name):
        # Creates a temporary bucket using awscli
        subprocess.check_call(['aws', 's3', 'mb', f's3://{tmp_bucket_name}'])
        yield tmp_bucket_name
        subprocess.check_call(
            ['aws', 's3', 'rb', f's3://{tmp_bucket_name}', '--force'])

    @pytest.fixture
    def tmp_gsutil_bucket(self, tmp_bucket_name):
        # Creates a temporary bucket using gsutil
        subprocess.check_call(['gsutil', 'mb', f'gs://{tmp_bucket_name}'])
        yield tmp_bucket_name
        subprocess.check_call(['gsutil', 'rm', '-r', f'gs://{tmp_bucket_name}'])

    @pytest.fixture
    def tmp_awscli_bucket_r2(self, tmp_bucket_name):
        # Creates a temporary bucket using awscli
        endpoint_url = cloudflare.create_endpoint()
        subprocess.check_call([
            'aws', 's3', 'mb', f's3://{tmp_bucket_name}', '--endpoint',
            endpoint_url, '--profile=r2'
        ])
        yield tmp_bucket_name
        subprocess.check_call([
            'aws', 's3', 'rb', f's3://{tmp_bucket_name}', '--force',
            '--endpoint', endpoint_url, '--profile=r2'
        ])

    @pytest.fixture
    def tmp_public_storage_obj(self, request):
        # Initializes a storage object with a public bucket
        storage_obj = storage_lib.Storage(source=request.param)
        yield storage_obj
        # This does not require any deletion logic because it is a public bucket
        # and should not get added to global_user_state.

    @pytest.mark.parametrize('store_type', [
        storage_lib.StoreType.S3, storage_lib.StoreType.GCS,
        pytest.param(storage_lib.StoreType.R2,
                     marks=pytest.mark.skipif(not R2_AVAILABLE,
                                              reason="R2 is not configured"))
    ])
    def test_new_bucket_creation_and_deletion(self, tmp_local_storage_obj,
                                              store_type):
        # Creates a new bucket with a local source, uploads files to it
        # and deletes it.
        tmp_local_storage_obj.add_store(store_type)

        # Run sky storage ls to check if storage object exists in the output
        out = subprocess.check_output(['sky', 'storage', 'ls'])
        assert tmp_local_storage_obj.name in out.decode('utf-8')

        # Run sky storage delete to delete the storage object
        subprocess.check_output(
            ['sky', 'storage', 'delete', tmp_local_storage_obj.name])

        # Run sky storage ls to check if storage object is deleted
        out = subprocess.check_output(['sky', 'storage', 'ls'])
        assert tmp_local_storage_obj.name not in out.decode('utf-8')

    @pytest.mark.parametrize('store_type', [
        storage_lib.StoreType.S3, storage_lib.StoreType.GCS,
        pytest.param(storage_lib.StoreType.R2,
                     marks=pytest.mark.skipif(not R2_AVAILABLE,
                                              reason="R2 is not configured"))
    ])
    def test_bucket_bulk_deletion(self, store_type):
        # Create a temp folder with over 256 files and folders, upload
        # files and folders to a new bucket, then delete bucket.
        # TODO(Doyoung): following subprocess commands does not create
        # 256 files as expected. It creates a directory called "folder{000...255}"
        # make a fix so it actually creates bulk files.
        with tempfile.TemporaryDirectory() as tmpdir:
            subprocess.check_output(f'mkdir -p {tmpdir}/folder{{000..255}}',
                                    shell=True)
            subprocess.check_output(f'touch {tmpdir}/test{{000..255}}.txt',
                                    shell=True)
            subprocess.check_output(
                f'touch {tmpdir}/folder{{000..255}}/test.txt', shell=True)

            timestamp = str(time.time()).replace('.', '')
            store_obj = storage_lib.Storage(name=f'sky-test-{timestamp}',
                                            source=tmpdir)
            store_obj.add_store(store_type)

        subprocess.check_output(['sky', 'storage', 'delete', store_obj.name])

        output = subprocess.check_output(['sky', 'storage', 'ls'])
        assert store_obj.name not in output.decode('utf-8')

    @pytest.mark.parametrize(
        'tmp_public_storage_obj, store_type',
        [('s3://tcga-2-open', storage_lib.StoreType.S3),
         ('s3://digitalcorpora', storage_lib.StoreType.S3),
         ('gs://gcp-public-data-sentinel-2', storage_lib.StoreType.GCS)],
        indirect=['tmp_public_storage_obj'])
    def test_public_bucket(self, tmp_public_storage_obj, store_type):
        # Creates a new bucket with a public source and verifies that it is not
        # added to global_user_state.
        tmp_public_storage_obj.add_store(store_type)

        # Run sky storage ls to check if storage object exists in the output
        out = subprocess.check_output(['sky', 'storage', 'ls'])
        assert tmp_public_storage_obj.name not in out.decode('utf-8')

    @pytest.mark.parametrize('nonexist_bucket_url', [
        's3://{random_name}', 'gs://{random_name}',
        pytest.param('r2://{random_name}',
                     marks=pytest.mark.skipif(not R2_AVAILABLE,
                                              reason="R2 is not configured"))
    ])
    def test_nonexistent_bucket(self, nonexist_bucket_url):
        # Attempts to create fetch a stroage with a non-existent source.
        # Generate a random bucket name and verify it doesn't exist:
        retry_count = 0
        while True:
            nonexist_bucket_name = str(uuid.uuid4())
            if nonexist_bucket_url.startswith('s3'):
                command = [
                    'aws', 's3api', 'head-bucket', '--bucket',
                    nonexist_bucket_name
                ]
                expected_output = '404'
            elif nonexist_bucket_url.startswith('gs'):
                command = [
                    'gsutil', 'ls',
                    nonexist_bucket_url.format(random_name=nonexist_bucket_name)
                ]
                expected_output = 'BucketNotFoundException'
            elif nonexist_bucket_url.startswith('r2'):
                endpoint_url = cloudflare.create_endpoint()
                command = [
                    'aws', 's3api', 'head-bucket', '--bucket',
                    nonexist_bucket_name, '--endpoint', endpoint_url,
                    '--profile=r2'
                ]
                expected_output = '404'
            else:
                raise ValueError('Unsupported bucket type '
                                 f'{nonexist_bucket_url}')

            # Check if bucket exists using the cli:
            try:
                out = subprocess.check_output(command, stderr=subprocess.STDOUT)
            except subprocess.CalledProcessError as e:
                out = e.output
            out = out.decode('utf-8')
            if expected_output in out:
                break
            else:
                retry_count += 1
                if retry_count > 3:
                    raise RuntimeError('Unable to find a nonexistent bucket '
                                       'to use. This is higly unlikely - '
                                       'check if the tests are correct.')

        with pytest.raises(
                sky.exceptions.StorageBucketGetError,
                match='Attempted to connect to a non-existent bucket'):
            storage_obj = storage_lib.Storage(source=nonexist_bucket_url.format(
                random_name=nonexist_bucket_name))

    @pytest.mark.parametrize('private_bucket',
                             [f's3://imagenet', f'gs://imagenet'])
    def test_private_bucket(self, private_bucket):
        # Attempts to access private buckets not belonging to the user.
        # These buckets are known to be private, but may need to be updated if
        # they are removed by their owners.
        private_bucket_name = urllib.parse.urlsplit(private_bucket).netloc
        with pytest.raises(
                sky.exceptions.StorageBucketGetError,
                match=storage_lib._BUCKET_FAIL_TO_CONNECT_MESSAGE.format(
                    name=private_bucket_name)):
            storage_obj = storage_lib.Storage(source=private_bucket)

    @staticmethod
    def cli_ls_cmd(store_type, bucket_name, suffix=''):
        if store_type == storage_lib.StoreType.S3:
            if suffix:
                url = f's3://{bucket_name}/{suffix}'
            else:
                url = f's3://{bucket_name}'
            return ['aws', 's3', 'ls', url]
        if store_type == storage_lib.StoreType.GCS:
            if suffix:
                url = f'gs://{bucket_name}/{suffix}'
            else:
                url = f'gs://{bucket_name}'
            return ['gsutil', 'ls', url]
        if store_type == storage_lib.StoreType.R2:
            endpoint_url = cloudflare.create_endpoint()
            if suffix:
                url = f's3://{bucket_name}/{suffix}'
            else:
                url = f's3://{bucket_name}'
            return [
                'aws', 's3', 'ls', url, '--endpoint', endpoint_url,
                '--profile=r2'
            ]

    @pytest.mark.parametrize(
        'ext_bucket_fixture, store_type',
        [('tmp_awscli_bucket', storage_lib.StoreType.S3),
         ('tmp_gsutil_bucket', storage_lib.StoreType.GCS),
         pytest.param('tmp_awscli_bucket_r2',
                      storage_lib.StoreType.R2,
                      marks=pytest.mark.skipif(not R2_AVAILABLE,
                                               reason="R2 is not configured"))])
    def test_upload_to_existing_bucket(self, ext_bucket_fixture, request,
                                       tmp_source, store_type):
        # Tries uploading existing files to newly created bucket (outside of
        # sky) and verifies that files are written.
        bucket_name = request.getfixturevalue(ext_bucket_fixture)
        storage_obj = storage_lib.Storage(name=bucket_name, source=tmp_source)
        storage_obj.add_store(store_type)

        # Check if tmp_source/tmp-file exists in the bucket using aws cli
        out = subprocess.check_output(self.cli_ls_cmd(store_type, bucket_name))
        assert 'tmp-file' in out.decode('utf-8'), \
            'File not found in bucket - output was : {}'.format(out.decode
                                                                ('utf-8'))

        # Check symlinks - symlinks don't get copied by sky storage
        assert (pathlib.Path(tmp_source) / 'circle-link').is_symlink(), (
            'circle-link was not found in the upload source - '
            'are the test fixtures correct?')
        assert 'circle-link' not in out.decode('utf-8'), (
            'Symlink found in bucket - ls output was : {}'.format(
                out.decode('utf-8')))

        # Run sky storage ls to check if storage object exists in the output.
        # It should not exist because the bucket was created externally.
        out = subprocess.check_output(['sky', 'storage', 'ls'])
        assert storage_obj.name not in out.decode('utf-8')

    def test_copy_mount_existing_storage(self,
                                         tmp_copy_mnt_existing_storage_obj):
        # Creates a bucket with no source in MOUNT mode (empty bucket), and
        # then tries to load the same storage in COPY mode.
        tmp_copy_mnt_existing_storage_obj.add_store(storage_lib.StoreType.S3)
        storage_name = tmp_copy_mnt_existing_storage_obj.name

        # Check `sky storage ls` to ensure storage object exists
        out = subprocess.check_output(['sky', 'storage', 'ls']).decode('utf-8')
        assert storage_name in out, f'Storage {storage_name} not found in sky storage ls.'

    @pytest.mark.parametrize('store_type', [
        storage_lib.StoreType.S3, storage_lib.StoreType.GCS,
        pytest.param(storage_lib.StoreType.R2,
                     marks=pytest.mark.skipif(not R2_AVAILABLE,
                                              reason="R2 is not configured"))
    ])
    def test_list_source(self, tmp_local_list_storage_obj, store_type):
        # Uses a list in the source field to specify a file and a directory to
        # be uploaded to the storage object.
        tmp_local_list_storage_obj.add_store(store_type)

        # Check if tmp-file exists in the bucket root using cli
        out = subprocess.check_output(
            self.cli_ls_cmd(store_type, tmp_local_list_storage_obj.name))
        assert 'tmp-file' in out.decode('utf-8'), \
            'File not found in bucket - output was : {}'.format(out.decode
                                                                ('utf-8'))

        # Check if tmp-file exists in the bucket/tmp-source using cli
        out = subprocess.check_output(
            self.cli_ls_cmd(store_type, tmp_local_list_storage_obj.name,
                            'tmp-source/'))
        assert 'tmp-file' in out.decode('utf-8'), \
            'File not found in bucket - output was : {}'.format(out.decode
                                                                ('utf-8'))


# ---------- Testing YAML Specs ----------
# Our sky storage requires credentials to check the bucket existance when
# loading a task from the yaml file, so we cannot make it a unit test.
class TestYamlSpecs:
    # TODO(zhwu): Add test for `to_yaml_config` for the Storage object.
    #  We should not use `examples/storage_demo.yaml` here, since it requires
    #  users to ensure bucket names to not exist and/or be unique.
    _TEST_YAML_PATHS = [
        'examples/minimal.yaml', 'examples/managed_spot.yaml',
        'examples/using_file_mounts.yaml', 'examples/resnet_app.yaml',
        'examples/multi_hostname.yaml'
    ]

    def _is_dict_subset(self, d1, d2):
        """Check if d1 is the subset of d2."""
        for k, v in d1.items():
            if k not in d2:
                if isinstance(v, list) or isinstance(v, dict):
                    assert len(v) == 0, (k, v)
                else:
                    assert False, (k, v)
            elif isinstance(v, dict):
                assert isinstance(d2[k], dict), (k, v, d2)
                self._is_dict_subset(v, d2[k])
            elif isinstance(v, str):
                if k == 'accelerators':
                    resources = sky.Resources()
                    resources._set_accelerators(v, None)
                    assert resources.accelerators == d2[k], (k, v, d2)
                else:
                    assert v.lower() == d2[k].lower(), (k, v, d2[k])
            else:
                assert v == d2[k], (k, v, d2[k])

    def _check_equivalent(self, yaml_path):
        """Check if the yaml is equivalent after load and dump again."""
        origin_task_config = common_utils.read_yaml(yaml_path)

        task = sky.Task.from_yaml(yaml_path)
        new_task_config = task.to_yaml_config()
        # d1 <= d2
        self._is_dict_subset(origin_task_config, new_task_config)

    def test_load_dump_yaml_config_equivalent(self):
        """Test if the yaml config is equivalent after load and dump again."""
        pathlib.Path('~/datasets').expanduser().mkdir(exist_ok=True)
        pathlib.Path('~/tmpfile').expanduser().touch()
        pathlib.Path('~/.ssh').expanduser().mkdir(exist_ok=True)
        pathlib.Path('~/.ssh/id_rsa.pub').expanduser().touch()
        pathlib.Path('~/tmp-workdir').expanduser().mkdir(exist_ok=True)
        pathlib.Path('~/Downloads/tpu').expanduser().mkdir(parents=True,
                                                           exist_ok=True)
        for yaml_path in self._TEST_YAML_PATHS:
            self._check_equivalent(yaml_path)<|MERGE_RESOLUTION|>--- conflicted
+++ resolved
@@ -58,13 +58,9 @@
 # id.
 test_id = str(uuid.uuid4())[-2:]
 
-<<<<<<< HEAD
-LAMBDA_TYPE = '--cloud lambda --gpus A100'
+LAMBDA_TYPE = '--cloud lambda --gpus A10'
 # R2 tests would be done only when the user configured for R2 credentials.
 R2_AVAILABLE = os.path.exists(os.path.expanduser(cloudflare.ACCOUNT_ID_PATH))
-=======
-LAMBDA_TYPE = '--cloud lambda --gpus A10'
->>>>>>> b990a3a2
 
 storage_setup_commands = [
     'touch ~/tmpfile', 'mkdir -p ~/tmp-workdir',
